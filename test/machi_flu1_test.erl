%% -------------------------------------------------------------------
%%
%% Copyright (c) 2007-2015 Basho Technologies, Inc.  All Rights Reserved.
%%
%% This file is provided to you under the Apache License,
%% Version 2.0 (the "License"); you may not use this file
%% except in compliance with the License.  You may obtain
%% a copy of the License at
%%
%%   http://www.apache.org/licenses/LICENSE-2.0
%%
%% Unless required by applicable law or agreed to in writing,
%% software distributed under the License is distributed on an
%% "AS IS" BASIS, WITHOUT WARRANTIES OR CONDITIONS OF ANY
%% KIND, either express or implied.  See the License for the
%% specific language governing permissions and limitations
%% under the License.
%%
%% -------------------------------------------------------------------

-module(machi_flu1_test).
-compile(export_all).

-ifdef(TEST).

-include("machi.hrl").
-include("machi_projection.hrl").
-include_lib("eunit/include/eunit.hrl").

-define(FLU, machi_flu1).
-define(FLU_C, machi_flu1_client).

<<<<<<< HEAD
=======
get_env_vars(App, Ks) ->
    Raw = [application:get_env(App, K) || K <- Ks],
    Old = lists:zip(Ks, Raw),
    {App, Old}.

clean_up_env_vars({App, Old}) ->
    [case Res of
         undefined ->
             application:unset_env(App, K);
         {ok, V} ->
             application:set_env(App, K, V)
     end || {K, Res} <- Old].

filter_env_var({ok, V}) -> V;
filter_env_var(Else)    -> Else.

clean_up_data_dir(DataDir) ->
    [begin
         Fs = filelib:wildcard(DataDir ++ Glob),
         [file:delete(F) || F <- Fs],
         [file:del_dir(F) || F <- Fs]
     end || Glob <- ["*/*/*/*", "*/*/*", "*/*", "*"] ],
    _ = file:del_dir(DataDir),
    ok.

start_flu_package(RegName, TcpPort, DataDir) ->
    start_flu_package(RegName, TcpPort, DataDir, []).

start_flu_package(RegName, TcpPort, DataDir, Props) ->
    case proplists:get_value(save_data_dir, Props) of
        true ->
            ok;
        _ ->
            clean_up_data_dir(DataDir)
    end,

    maybe_start_sup(),
    machi_flu_psup:start_flu_package(RegName, TcpPort, DataDir, Props).

stop_flu_package(FluName) ->
    machi_flu_psup:stop_flu_package(FluName),
    Pid = whereis(machi_sup),
    exit(Pid, normal),
    machi_util:wait_for_death(Pid, 100).

maybe_start_sup() ->
    case whereis(machi_sup) of
        undefined ->
            machi_sup:start_link(),
            %% evil but we have to let stuff start up
            timer:sleep(10),
            maybe_start_sup();
        Pid -> Pid
    end.


>>>>>>> d6026630
-ifndef(PULSE).

flu_smoke_test() ->
    Host = "localhost",
    TcpPort = 12957,
    DataDir = "./data",
    Prefix = <<"prefix!">>,
    BadPrefix = BadFile = "no/good",
    W_props = [{initial_wedged, false}],
    {_, _, _} = machi_test_util:start_flu_package(smoke_flu, TcpPort, DataDir, W_props),
    try
        Msg = "Hello, world!",
        Msg = ?FLU_C:echo(Host, TcpPort, Msg),
        {error, bad_arg} = ?FLU_C:checksum_list(Host, TcpPort,
                                                     ?DUMMY_PV1_EPOCH,
                                                     "does-not-exist"),
        {error, bad_arg} = ?FLU_C:checksum_list(Host, TcpPort,
                                                ?DUMMY_PV1_EPOCH, BadFile),

        {ok, []} = ?FLU_C:list_files(Host, TcpPort, ?DUMMY_PV1_EPOCH),
        {ok, {false, _}} = ?FLU_C:wedge_status(Host, TcpPort),

        Chunk1 = <<"yo!">>,
        {ok, {Off1,Len1,File1}} = ?FLU_C:append_chunk(Host, TcpPort,
                                                      ?DUMMY_PV1_EPOCH,
                                                      Prefix, Chunk1),
        {ok, {[{_, Off1, Chunk1, _}], _}} = ?FLU_C:read_chunk(Host, TcpPort, ?DUMMY_PV1_EPOCH,
                                                         File1, Off1, Len1, []),
        {ok, KludgeBin} = ?FLU_C:checksum_list(Host, TcpPort,
                                               ?DUMMY_PV1_EPOCH, File1),
        true = is_binary(KludgeBin),
        {error, bad_arg} = ?FLU_C:append_chunk(Host, TcpPort,
                                               ?DUMMY_PV1_EPOCH,
                                               BadPrefix, Chunk1),
        {ok, [{_,File1}]} = ?FLU_C:list_files(Host, TcpPort, ?DUMMY_PV1_EPOCH),
        Len1 = size(Chunk1),
        {error, not_written} = ?FLU_C:read_chunk(Host, TcpPort,
                                                  ?DUMMY_PV1_EPOCH,
                                                  File1, Off1*983829323, Len1, []),
        %% XXX FIXME
        %%
        %% This is failing because the read extends past the end of the file.
        %% I guess the semantic here is that we should consider any read which
        %% *starts* at a valid offset to be a partial read, even if the length
        %% of the read will cause it to fail.
        %%
        %% {error, partial_read} = ?FLU_C:read_chunk(Host, TcpPort,
        %%                                           ?DUMMY_PV1_EPOCH,
        %%                                           File1, Off1, Len1*9999),

        {ok, {Off1b,Len1b,File1b}} = ?FLU_C:append_chunk(Host, TcpPort,
                                                         ?DUMMY_PV1_EPOCH,
                                                         Prefix, Chunk1),
        Extra = 42,
        {ok, {Off1c,Len1c,File1c}} = ?FLU_C:append_chunk_extra(Host, TcpPort,
                                                         ?DUMMY_PV1_EPOCH,
                                                         Prefix, Chunk1, Extra),
        {ok, {Off1d,Len1d,File1d}} = ?FLU_C:append_chunk(Host, TcpPort,
                                                         ?DUMMY_PV1_EPOCH,
                                                         Prefix, Chunk1),
        if File1b == File1c, File1c == File1d ->
                true = (Off1c == Off1b + Len1b),
                true = (Off1d == Off1c + Len1c + Extra);
           true ->
                exit(not_mandatory_but_test_expected_same_file_fixme)
        end,

        Chunk1_cs = {<<?CSUM_TAG_NONE:8, 0:(8*20)>>, Chunk1},
        {ok, {Off1e,Len1e,File1e}} = ?FLU_C:append_chunk(Host, TcpPort,
                                                         ?DUMMY_PV1_EPOCH,
                                                         Prefix, Chunk1_cs),

        Chunk2 = <<"yo yo">>,
        Len2 = byte_size(Chunk2),
        Off2 = ?MINIMUM_OFFSET + 77,
        File2 = "smoke-whole-file^^0^1^1",
        ok = ?FLU_C:write_chunk(Host, TcpPort, ?DUMMY_PV1_EPOCH,
                                File2, Off2, Chunk2),
        {error, bad_arg} = ?FLU_C:write_chunk(Host, TcpPort, ?DUMMY_PV1_EPOCH,
                                              BadFile, Off2, Chunk2),
        {ok, {[{_, Off2, Chunk2, _}], _}} =
            ?FLU_C:read_chunk(Host, TcpPort, ?DUMMY_PV1_EPOCH, File2, Off2, Len2, []),
        {error, bad_arg} = ?FLU_C:read_chunk(Host, TcpPort,
                                                 ?DUMMY_PV1_EPOCH,
                                                 "no!!", Off2, Len2, []),
        {error, bad_arg} = ?FLU_C:read_chunk(Host, TcpPort,
                                             ?DUMMY_PV1_EPOCH,
                                             BadFile, Off2, Len2, []),

        %% We know that File1 still exists.  Pretend that we've done a
        %% migration and exercise the delete_migration() API.
        ok = ?FLU_C:delete_migration(Host, TcpPort, ?DUMMY_PV1_EPOCH, File1),
        {error, no_such_file} = ?FLU_C:delete_migration(Host, TcpPort,
                                                        ?DUMMY_PV1_EPOCH, File1),
        {error, bad_arg} = ?FLU_C:delete_migration(Host, TcpPort,
                                                   ?DUMMY_PV1_EPOCH, BadFile),

        %% We know that File2 still exists.  Pretend that we've done a
        %% migration and exercise the trunc_hack() API.
        ok = ?FLU_C:trunc_hack(Host, TcpPort, ?DUMMY_PV1_EPOCH, File2),
        ok = ?FLU_C:trunc_hack(Host, TcpPort, ?DUMMY_PV1_EPOCH, File2),
        {error, bad_arg} = ?FLU_C:trunc_hack(Host, TcpPort,
                                             ?DUMMY_PV1_EPOCH, BadFile),

        ok = ?FLU_C:quit(?FLU_C:connect(#p_srvr{address=Host,
                                                port=TcpPort}))
    after
        machi_test_util:stop_flu_package()
    end.

flu_projection_smoke_test() ->
    Host = "localhost",
    TcpPort = 12959,
    DataDir = "./data.projst",
    {_,_,_} = machi_test_util:start_flu_package(projection_test_flu, TcpPort, DataDir),
    try
        [ok = flu_projection_common(Host, TcpPort, T) ||
            T <- [public, private] ]
%% ,        {ok, {false, EpochID1}} = ?FLU_C:wedge_status(Host, TcpPort),
%% io:format(user, "EpochID1 ~p\n", [EpochID1])
    after
        machi_test_util:stop_flu_package()
    end.

flu_projection_common(Host, TcpPort, T) ->
    {ok, {0,_}} = ?FLU_C:get_latest_epochid(Host, TcpPort, T),
    {ok, #projection_v1{epoch_number=0}} =
        ?FLU_C:read_latest_projection(Host, TcpPort, T),
    {ok, [0]} = ?FLU_C:list_all_projections(Host, TcpPort, T),
    {ok, [#projection_v1{epoch_number=0}]} =
        ?FLU_C:get_all_projections(Host, TcpPort, T),

    P_a = #p_srvr{name=a, address="localhost", port=4321},
    P1 = machi_projection:new(1, a, [P_a], [], [a], [], []),
    ok = ?FLU_C:write_projection(Host, TcpPort, T, P1),
    case ?FLU_C:write_projection(Host, TcpPort, T, P1) of
        {error, written} when T == public  -> ok;
        ok               when T == private -> ok
    end,
    {ok, P1} = ?FLU_C:read_projection(Host, TcpPort, T, 1),
    {ok, {1,_}} = ?FLU_C:get_latest_epochid(Host, TcpPort, T),
    {ok, P1} = ?FLU_C:read_latest_projection(Host, TcpPort, T),
    {ok, [0,1]} = ?FLU_C:list_all_projections(Host, TcpPort, T),
    {ok, [_,P1]} = ?FLU_C:get_all_projections(Host, TcpPort, T),
    {error, not_written} = ?FLU_C:read_projection(Host, TcpPort, T, 2),
    ok.

bad_checksum_test() ->
    Host = "localhost",
    TcpPort = 12960,
    DataDir = "./data.bct",
    Opts = [{initial_wedged, false}],
    {_,_,_} = machi_test_util:start_flu_package(projection_test_flu, TcpPort, DataDir, Opts),
    try
        Prefix = <<"some prefix">>,
        Chunk1 = <<"yo yo yo">>,
        Chunk1_badcs = {<<?CSUM_TAG_CLIENT_SHA:8, 0:(8*20)>>, Chunk1},
        {error, bad_checksum} = ?FLU_C:append_chunk(Host, TcpPort,
                                                    ?DUMMY_PV1_EPOCH,
                                                    Prefix, Chunk1_badcs),
        ok
    after
        machi_test_util:stop_flu_package()
    end.

witness_test() ->
    Host = "localhost",
    TcpPort = 12961,
    DataDir = "./data.witness",
    Opts = [{initial_wedged, false}, {witness_mode, true}],
    {_,_,_} = machi_test_util:start_flu_package(projection_test_flu, TcpPort, DataDir, Opts),
    try
        Prefix = <<"some prefix">>,
        Chunk1 = <<"yo yo yo">>,

        %% All of the projection commands are ok.
        [ok = flu_projection_common(Host, TcpPort, T) ||
            T <- [public, private] ],

        %% Projection has moved beyond initial 0, so get the current EpochID
        {ok, EpochID1} = ?FLU_C:get_latest_epochid(Host, TcpPort, private),

        %% Witness-protected ops all fail
        {error, bad_arg} = ?FLU_C:append_chunk(Host, TcpPort, EpochID1,
                                               Prefix, Chunk1),
        File = <<"foofile">>,
        {error, bad_arg} = ?FLU_C:read_chunk(Host, TcpPort, EpochID1,
                                             File, 9999, 9999, []),
        {error, bad_arg} = ?FLU_C:checksum_list(Host, TcpPort, EpochID1,
                                                File),
        {error, bad_arg} = ?FLU_C:list_files(Host, TcpPort, EpochID1),
        {ok, {false, EpochID1}} = ?FLU_C:wedge_status(Host, TcpPort),
        {ok, _} = ?FLU_C:get_latest_epochid(Host, TcpPort, public),
        {ok, _} = ?FLU_C:read_latest_projection(Host, TcpPort, public),
        {error, not_written} = ?FLU_C:read_projection(Host, TcpPort,
                                                      public, 99999),
        %% write_projection already tested by flu_projection_common
        {ok, _} = ?FLU_C:get_all_projections(Host, TcpPort, public),
        {ok, _} = ?FLU_C:list_all_projections(Host, TcpPort, public),

        ok
    after
        machi_test_util:stop_flu_package()
    end.

%% The purpose of timing_pb_encoding_test_ and timing_bif_encoding_test_ is
%% to show the relative speed of the PB encoding of something like a
%% projection store command is about 35x slower than simply using the Erlang
%% BIFs term_to_binary() and binary_to_term().  We try to do enough work, at
%% least a couple of seconds, so that any dynamic CPU voltage adjustment
%% might kick into highest speed, in theory.

timing_pb_encoding_test_() ->
    {timeout, 60, fun() -> timing_pb_encoding_test2() end}.

timing_pb_encoding_test2() ->
    P_a = #p_srvr{name=a, address="localhost", port=4321},
    P1 = machi_projection:new(1, a, [P_a], [], [a], [], []),
    DoIt1 = fun() ->
                    Req = machi_pb_translate:to_pb_request(
                            <<1,2,3,4>>,
                            {low_proj, {write_projection, public, P1}}),
                    Bin = list_to_binary(machi_pb:encode_mpb_ll_request(Req)),
                    ZZ = machi_pb:decode_mpb_ll_request(Bin),
                    _ = machi_pb_translate:from_pb_request(ZZ)
            end,
    XX = lists:seq(1,70*1000),
    erlang:garbage_collect(),
    RUN1 = timer:tc(fun() -> begin [_ = DoIt1() || _ <- XX], ok end end),
    erlang:garbage_collect(),

    DoIt2 = fun() ->
                   Req = term_to_binary({
                           <<1,2,3,4>>, {write_projection, public, P1}}),
                   _ = binary_to_term(Req)
           end,
    erlang:garbage_collect(),
    RUN2 = timer:tc(fun() -> begin [_ = DoIt2() || _ <- XX], ok end end),
    erlang:garbage_collect(),
    Factor = (element(1, RUN1) / element(1, RUN2)),
    io:format(" speed factor=~.2f ", [Factor]),
    ok.

-endif. % !PULSE
-endif. % TEST<|MERGE_RESOLUTION|>--- conflicted
+++ resolved
@@ -30,8 +30,6 @@
 -define(FLU, machi_flu1).
 -define(FLU_C, machi_flu1_client).
 
-<<<<<<< HEAD
-=======
 get_env_vars(App, Ks) ->
     Raw = [application:get_env(App, K) || K <- Ks],
     Old = lists:zip(Ks, Raw),
@@ -87,8 +85,6 @@
         Pid -> Pid
     end.
 
-
->>>>>>> d6026630
 -ifndef(PULSE).
 
 flu_smoke_test() ->
