--- conflicted
+++ resolved
@@ -330,56 +330,24 @@
         machi_test_util:stop_flu_packages()
     end.
 
-<<<<<<< HEAD
-nonunanimous_setup_and_fix_test() ->
-    TcpPort = 62877,
-    MgrOpts = [{active_mode,false}],
-    {Ps, [Ma,Mb], _Dirs} = machi_test_util:start_flu_packages(
-                             2, TcpPort, "./data.", MgrOpts),
-    MembersDict = machi_projection:make_members_dict(Ps),
-    [machi_chain_manager1:set_chain_members(M, MembersDict) || M <- [Ma, Mb]],
-
-    [Proxy_a, Proxy_b] = Proxies =
-        [element(2, ?FLU_PC:start_link(P)) || P <- Ps],
-
-=======
 nonunanimous_setup_and_fix_test_() ->
     os:cmd("rm -f /tmp/moomoo.*"),
     {timeout, 1*60, fun() -> nonunanimous_setup_and_fix_test2() end}.
 
 nonunanimous_setup_and_fix_test2() ->
-    error_logger:tty(false),
-    machi_partition_simulator:start_link({1,2,3}, 100, 0),
     TcpPort = 62877,
-    FluInfo = [{a,TcpPort+0,"./data.a"}, {b,TcpPort+1,"./data.b"},
-               {c,TcpPort+2,"./data.c"}],
-    P_s = [#p_srvr{name=Name, address="localhost", port=Port} ||
-              {Name,Port,_Dir} <- FluInfo],
-    
-    [machi_flu1_test:clean_up_data_dir(Dir) || {_,_,Dir} <- FluInfo],
-    {ok, SupPid} = machi_flu_sup:start_link(),
-    Opts = [{active_mode, false}, {initial_wedged, true}],
+    MgrOpts = [{active_mode,false}],
+    {Ps, [Ma,Mb,Mc], Dirs} = machi_test_util:start_flu_packages(
+                             3, TcpPort, "./data.", MgrOpts),
+    MembersDict = machi_projection:make_members_dict(Ps),
     ChainName = my_little_chain,
-    [{ok,_}=machi_flu_psup:start_flu_package(Name, Port, Dir, Opts) ||
-               {Name,Port,Dir} <- FluInfo],
-    Proxies = [Proxy_a, Proxy_b, Proxy_c] =
-        [element(2,?FLU_PC:start_link(P)) || P <- P_s],
-    %% MembersDict = machi_projection:make_members_dict(P_s),
-    MembersDict = machi_projection:make_members_dict(lists:sublist(P_s, 2)),
-    Mgrs = [Ma,Mb,Mc] = [a_chmgr, b_chmgr, c_chmgr],
-    MgrProxies = [{Ma, Proxy_a}, {Mb, Proxy_b}, {Mc, Proxy_c}],
-    Advance = make_advance_fun([a_fitness,b_fitness,c_fitness],
-                               [a,b,c],
-                               [Mgr || {Mgr,_Proxy} <- MgrProxies],
-                               3),
-    ok = machi_chain_manager1:set_chain_members(Ma, ChainName, 0, ap_mode,
-                                                MembersDict, []),
-    ok = machi_chain_manager1:set_chain_members(Mb, ChainName, 0, ap_mode,
-                                                MembersDict, []),
->>>>>>> d6026630
+    [machi_chain_manager1:set_chain_members(M, ChainName, 0, ap_mode,
+                                            MembersDict, []) || M <- [Ma, Mb]],
+
+    [Proxy_a, Proxy_b, Proxy_c] = Proxies =
+        [element(2, ?FLU_PC:start_link(P)) || P <- Ps],
+
     try
-        ok = machi_chain_manager1:set_chain_members(Ma, MembersDict, []),
-        ok = machi_chain_manager1:set_chain_members(Mb, MembersDict, []),
         {ok, P1} = ?MGR:test_calc_projection(Ma, false),
 
         P1a = machi_projection:update_checksum(
@@ -415,24 +383,20 @@
         {ok, P2pb} = ?FLU_PC:read_latest_projection(Proxy_b, private),
         P2 = P2pb#projection_v1{dbg2=[]},
 
-        %%%%%%%%%%%%%%%%%%%%%%%%%%%%%%%%%%%%%%%%%%%
-        io:format("\nSTEP: Add a 3rd member to the chain.\n", []),
-
-        MembersDict3 = machi_projection:make_members_dict(P_s),
-        ok = machi_chain_manager1:set_chain_members(
-               Ma, ChainName, EpochNum_a, ap_mode, MembersDict3, []),
-
+        Mgrs = [a_chmgr, b_chmgr, c_chmgr],
+        Advance = make_advance_fun([a_fitness,b_fitness,c_fitness],
+                                   [a,b,c],
+                                   Mgrs,
+                                   3),
         Advance(),
         {_, _, TheEpoch_3} = ?MGR:trigger_react_to_env(Ma),
         {_, _, TheEpoch_3} = ?MGR:trigger_react_to_env(Mb),
         {_, _, TheEpoch_3} = ?MGR:trigger_react_to_env(Mc),
-        [{ok, #projection_v1{upi=[a,b], repairing=[c]}} =
-             ?FLU_PC:read_latest_projection(Pxy, private) || Pxy <- Proxies],
 
         %%%%%%%%%%%%%%%%%%%%%%%%%%%%%%%%%%%%%%%%%%%
         io:format("STEP: Remove 'a' from the chain.\n", []),
 
-        MembersDict4 = machi_projection:make_members_dict(tl(P_s)),
+        MembersDict4 = machi_projection:make_members_dict(tl(Ps)),
         ok = machi_chain_manager1:set_chain_members(
                Mb, ChainName, TheEpoch_3, ap_mode, MembersDict4, []),
 
@@ -440,13 +404,13 @@
         {ok, {true, _}} = ?FLU_PC:wedge_status(Proxy_a),
         {_, _, TheEpoch_4} = ?MGR:trigger_react_to_env(Mb),
         {_, _, TheEpoch_4} = ?MGR:trigger_react_to_env(Mc),
-        [{ok, #projection_v1{upi=[b], repairing=[c]}} =
+        [{ok, #projection_v1{upi=[b,c], repairing=[]}} =
              ?FLU_PC:read_latest_projection(Pxy, private) || Pxy <- tl(Proxies)],
 
         %%%%%%%%%%%%%%%%%%%%%%%%%%%%%%%%%%%%%%%%%%%
         io:format("STEP: Add a to the chain again (a is running).\n", []),
 
-        MembersDict5 = machi_projection:make_members_dict(P_s),
+        MembersDict5 = machi_projection:make_members_dict(Ps),
         ok = machi_chain_manager1:set_chain_members(
                Mb, ChainName, TheEpoch_4, ap_mode, MembersDict5, []),
 
@@ -454,7 +418,7 @@
         {_, _, TheEpoch_5} = ?MGR:trigger_react_to_env(Ma),
         {_, _, TheEpoch_5} = ?MGR:trigger_react_to_env(Mb),
         {_, _, TheEpoch_5} = ?MGR:trigger_react_to_env(Mc),
-        [{ok, #projection_v1{upi=[b], repairing=[a,c]}} =
+        [{ok, #projection_v1{upi=[b,c], repairing=[a]}} =
              ?FLU_PC:read_latest_projection(Pxy, private) || Pxy <- Proxies],
 
         %%%%%%%%%%%%%%%%%%%%%%%%%%%%%%%%%%%%%%%%%%%
@@ -464,32 +428,33 @@
         Advance(),
         {_, _, TheEpoch_6} = ?MGR:trigger_react_to_env(Mb),
         {_, _, TheEpoch_6} = ?MGR:trigger_react_to_env(Mc),
-        [{ok, #projection_v1{upi=[b], repairing=[c]}} =
+        [{ok, #projection_v1{upi=[b,c], repairing=[]}} =
              ?FLU_PC:read_latest_projection(Pxy, private) || Pxy <- tl(Proxies)],
 
         %%%%%%%%%%%%%%%%%%%%%%%%%%%%%%%%%%%%%%%%%%%
         io:format("STEP: Remove 'a' from the chain.\n", []),
 
-        MembersDict7 = machi_projection:make_members_dict(tl(P_s)),
+        MembersDict7 = machi_projection:make_members_dict(tl(Ps)),
         ok = machi_chain_manager1:set_chain_members(
                Mb, ChainName, TheEpoch_6, ap_mode, MembersDict7, []),
 
         Advance(),
         {_, _, TheEpoch_7} = ?MGR:trigger_react_to_env(Mb),
         {_, _, TheEpoch_7} = ?MGR:trigger_react_to_env(Mc),
-        [{ok, #projection_v1{upi=[b], repairing=[c]}} =
+        [{ok, #projection_v1{upi=[b,c], repairing=[]}} =
              ?FLU_PC:read_latest_projection(Pxy, private) || Pxy <- tl(Proxies)],
 
         %%%%%%%%%%%%%%%%%%%%%%%%%%%%%%%%%%%%%%%%%%%
         io:format("STEP: Start a, advance.\n", []),
 
-        [{ok,_}=machi_flu_psup:start_flu_package(Name, Port, Dir, Opts) ||
-            {Name,Port,Dir} <- [hd(FluInfo)]],
+        Opts = [{active_mode, false}, {initial_wedged, true}],
+        #p_srvr{name=NameA} = hd(Ps),
+        {ok,_}=machi_flu_psup:start_flu_package(NameA, TcpPort+1, hd(Dirs), Opts),
         Advance(),
         {ok, {true, _}} = ?FLU_PC:wedge_status(Proxy_a),
         {ok, {false, EpochID_8}} = ?FLU_PC:wedge_status(Proxy_b),
         {ok, {false, EpochID_8}} = ?FLU_PC:wedge_status(Proxy_c),
-        [{ok, #projection_v1{upi=[b], repairing=[c]}} =
+        [{ok, #projection_v1{upi=[b,c], repairing=[]}} =
              ?FLU_PC:read_latest_projection(Pxy, private) || Pxy <- tl(Proxies)],
 
         %%%%%%%%%%%%%%%%%%%%%%%%%%%%%%%%%%%%%%%%%%%
@@ -497,15 +462,14 @@
 
         ok = machi_flu_psup:stop_flu_package(a),
         Advance(),
-        {_,_,Dir_a} = hd(FluInfo),
-        [machi_flu1_test:clean_up_data_dir(Dir) || {_,_,Dir} <- [hd(FluInfo)]],
+        machi_flu1_test:clean_up_data_dir(hd(Dirs)),
         {ok, {false, _}} = ?FLU_PC:wedge_status(Proxy_b),
         {ok, {false, _}} = ?FLU_PC:wedge_status(Proxy_c),
 
         %%%%%%%%%%%%%%%%%%%%%%%%%%%%%%%%%%%%%%%%%%%
         io:format("STEP: Add a to the chain again (a is stopped).\n", []),
 
-        MembersDict9 = machi_projection:make_members_dict(P_s),
+        MembersDict9 = machi_projection:make_members_dict(Ps),
         {_, _, TheEpoch_9} = ?MGR:trigger_react_to_env(Mb),
         ok = machi_chain_manager1:set_chain_members(
                Mb, ChainName, TheEpoch_9, ap_mode, MembersDict9, []),
@@ -516,23 +480,17 @@
         %%%%%%%%%%%%%%%%%%%%%%%%%%%%%%%%%%%%%%%%%%%
         io:format("STEP: Start a, and it joins like it ought to\n", []),
 
-        [{ok,_}=machi_flu_psup:start_flu_package(Name, Port, Dir, Opts) ||
-            {Name,Port,Dir} <- [hd(FluInfo)]],
+        {ok,_}=machi_flu_psup:start_flu_package(NameA, TcpPort+1, hd(Dirs), Opts),
         Advance(),
         {ok, {false, {TheEpoch10,_}}} = ?FLU_PC:wedge_status(Proxy_a),
         {ok, {false, {TheEpoch10,_}}} = ?FLU_PC:wedge_status(Proxy_b),
         {ok, {false, {TheEpoch10,_}}} = ?FLU_PC:wedge_status(Proxy_c),
-        [{ok, #projection_v1{upi=[b], repairing=[c,a]}} =
+        [{ok, #projection_v1{upi=[b,c], repairing=[a]}} =
              ?FLU_PC:read_latest_projection(Pxy, private) || Pxy <- Proxies],
         ok
     after
         [ok = ?FLU_PC:quit(X) || X <- Proxies],
-<<<<<<< HEAD
         machi_test_util:stop_flu_packages()
-=======
-        ok = machi_partition_simulator:stop(),
-        error_logger:tty(true)
->>>>>>> d6026630
     end.
 
 unanimous_report_test() ->
