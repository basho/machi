--- conflicted
+++ resolved
@@ -283,12 +283,8 @@
             State = #state{filename = F,
                            data_filehandle = FH,
                            csum_table = CsumTable,
-<<<<<<< HEAD
-                           reads = {T, Err}}) ->
-=======
                            reads = {T, Err}
                           }) ->
->>>>>>> cfaed63f
     NoChecksum = proplists:get_value(no_checksum, Opts, false),
     NoChunk = proplists:get_value(no_chunk, Opts, false),
     NeedsMerge = proplists:get_value(needs_trimmed, Opts, false),
