--- conflicted
+++ resolved
@@ -57,19 +57,13 @@
     Shutdown = ?SHUTDOWN,
     Type = supervisor,
 
-<<<<<<< HEAD
-    FluSup = {machi_flu_sup, {machi_flu_sup, start_link, []},
-              Restart, Shutdown, Type, []},
-    RanchSup = {ranch_sup, {ranch_sup, start_link, []},
-                Restart, Shutdown, supervisor, [ranch_sup]},
-    {ok, {SupFlags, [FluSup, RanchSup]}}.
-=======
     ServerSup =
         {machi_flu_sup, {machi_flu_sup, start_link, []},
          Restart, Shutdown, Type, []},
+    RanchSup = {ranch_sup, {ranch_sup, start_link, []},
+                Restart, Shutdown, supervisor, [ranch_sup]},
     LifecycleMgr =
         {machi_lifecycle_mgr, {machi_lifecycle_mgr, start_link, []},
          Restart, Shutdown, worker, []},
 
-    {ok, {SupFlags, [ServerSup, LifecycleMgr]}}.
->>>>>>> d6026630
+    {ok, {SupFlags, [ServerSup, RanchSup, LifecycleMgr]}}.