--- conflicted
+++ resolved
@@ -1521,9 +1521,6 @@
     %% This is the local projection store.  Use a larger timeout, so
     %% that things locally are pretty horrible if we're killed by a
     %% timeout exception.
-<<<<<<< HEAD
-    {ok,Goo} = {?FLU_PC:write_projection(MyNamePid, private, P_latest2, ?TO*30),Goo},
-=======
     %% ok = ?FLU_PC:write_projection(MyNamePid, private, P_latest2, ?TO*30),
     Goo = P_latest2#projection_v1.epoch_number,
     %% ?V("HEE110 ~w ~w ~w\n", [S#ch_mgr.name, self(), lists:reverse(get(react))]),
@@ -1539,7 +1536,6 @@
                                    [MyName, Else, Summ, get(react)]),
             exit({c110_failure, MyName, Else, Summ})
     end,
->>>>>>> b295c7f3
     case proplists:get_value(private_write_verbose, S#ch_mgr.opts) of
         true ->
             {_,_,C} = os:timestamp(),
@@ -1600,13 +1596,8 @@
         AuthorProxyPid = proxy_pid(P_latest#projection_v1.author_server, S),
         ?FLU_PC:kick_projection_reaction(AuthorProxyPid, [])
     catch _Type:_Err ->
-<<<<<<< HEAD
-            io:format(user, "TODO: tell_author_yo error is probably ignorable: ~p ~p\n",
-                      [_Type, _Err]),
-=======
             %% ?V("TODO: tell_author_yo is broken: ~p ~p\n",
             %%           [_Type, _Err]),
->>>>>>> b295c7f3
             ok
     end,
     react_to_env_C210(Retries, S).
