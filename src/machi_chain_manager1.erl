%% -------------------------------------------------------------------
%%
%% Machi: a small village of replicated files
%%
%% Copyright (c) 2014-2015 Basho Technologies, Inc.  All Rights Reserved.
%%
%% This file is provided to you under the Apache License,
%% Version 2.0 (the "License"); you may not use this file
%% except in compliance with the License.  You may obtain
%% a copy of the License at
%%
%%   http://www.apache.org/licenses/LICENSE-2.0
%%
%% Unless required by applicable law or agreed to in writing,
%% software distributed under the License is distributed on an
%% "AS IS" BASIS, WITHOUT WARRANTIES OR CONDITIONS OF ANY
%% KIND, either express or implied.  See the License for the
%% specific language governing permissions and limitations
%% under the License.
%%
%% -------------------------------------------------------------------

%% @doc The Machi chain manager, Guardian of all things related to
%% Chain Replication state, status, and data replica safety.
%%
%% The Chain Manager is responsible for managing the state of Machi's
%% "Chain Replication" state.  This role is roughly analogous to the
%% "Riak Core" application inside of Riak, which takes care of
%% coordinating replica placement and replica repair.
%% 
%% For each primitive data server in the cluster, a Machi FLU, there
%% is a Chain Manager process that manages its FLU's role within the
%% Machi cluster's Chain Replication scheme.  Each Chain Manager
%% process executes locally and independently to manage the
%% distributed state of a single Machi Chain Replication chain.
%%
%% Machi's Chain Manager process performs similar tasks as Riak Core's
%% claimant.  However, Machi has several active Chain Manager
%% processes, one per FLU server, instead of a single active process
%% like Core's claimant.  Each Chain Manager process acts
%% independently; each is constrained so that it will reach consensus
%% via independent computation &amp; action.

-module(machi_chain_manager1).

%% TODO: I am going to sever the connection between the flowchart and the
%%       code.  That diagram is really valuable, but it also takes a long time
%%       to make any kind of edit; the process is too slow.  This is a todo
%%       item a reminder that the flowchart is important documentation and
%%       must be brought back into sync with the code soon.

-behaviour(gen_server).

-include("machi_projection.hrl").
-include("machi_chain_manager.hrl").
-include("machi_verbose.hrl").

-define(NOT_FLAPPING_START, {{epk,-1},?NOT_FLAPPING}).

-record(ch_mgr, {
          name            :: pv1_server(),
          flap_limit      :: non_neg_integer(),
          proj            :: projection(),
          %%
          timer           :: 'undefined' | timer:tref(),
          ignore_timer    :: boolean(),
          proj_history    :: queue:queue(),
          flaps=0         :: integer(),
          flap_start = ?NOT_FLAPPING_START
                          :: {{'epk', integer()}, erlang:timestamp()},
          not_sanes       :: orddict:orddict(),
          sane_transitions = 0 :: non_neg_integer(),
          consistency_mode:: 'ap_mode' | 'cp_mode',
          repair_worker   :: 'undefined' | pid(),
          repair_start    :: 'undefined' | erlang:timestamp(),
          repair_final_status :: 'undefined' | term(),
          runenv          :: list(), %proplist()
          opts            :: list(),  %proplist()
          members_dict    :: p_srvr_dict(),
          proxies_dict    :: orddict:orddict()
         }).

-define(FLU_PC, machi_proxy_flu1_client).
-define(TO, (2*1000)).                          % default timeout

%% Keep a history of our flowchart execution in the process dictionary.
-define(REACT(T), put(react, [T|get(react)])).

%% Define the period of private projection stability before we'll
%% start repair.
-ifdef(TEST).
-define(REPAIR_START_STABILITY_TIME, 3).
-else. % TEST
-define(REPAIR_START_STABILITY_TIME, 10).
-endif. % TEST

%% Magic constant for looping "too frequently" breaker.  TODO revisit & revise.
-define(TOO_FREQUENT_BREAKER, 10).

-define(RETURN2(X), begin (catch put(why2, [?LINE|get(why2)])), X end).

%% This rank is used if a majority quorum is not available.
-define(RANK_CP_MINORITY_QUORUM, -99).

%% API
-export([start_link/2, start_link/3, stop/1, ping/1,
         set_chain_members/2, set_chain_members/3, set_active/2,
         trigger_react_to_env/1]).
-export([init/1, handle_call/3, handle_cast/2, handle_info/2,
         terminate/2, code_change/3]).

-export([make_chmgr_regname/1, projection_transitions_are_sane/2,
         inner_projection_exists/1, inner_projection_or_self/1,
         simple_chain_state_transition_is_sane/3,
         simple_chain_state_transition_is_sane/5,
         chain_state_transition_is_sane/5]).
%% Exports so that EDoc docs generated for these internal funcs.
-export([mk/3]).

-ifdef(TEST).

-export([test_calc_projection/2,
         test_write_public_projection/2,
         test_read_latest_public_projection/2,
         get_all_hosed/1]).

-ifdef(EQC).
-include_lib("eqc/include/eqc.hrl").
-endif.
-ifdef(PULSE).
-compile({parse_transform, pulse_instrument}).
-include_lib("pulse_otp/include/pulse_otp.hrl").
-endif.

-include_lib("eunit/include/eunit.hrl").
-compile(export_all).
-endif. %TEST

start_link(MyName, MembersDict) ->
    start_link(MyName, MembersDict, []).

start_link(MyName, MembersDict, MgrOpts) ->
    gen_server:start_link({local, make_chmgr_regname(MyName)}, ?MODULE,
                          {MyName, MembersDict, MgrOpts}, []).

stop(Pid) ->
    gen_server:call(Pid, {stop}, infinity).

ping(Pid) ->
    gen_server:call(Pid, {ping}, infinity).

%% @doc Set chain members list.
%%
%% NOTE: This implementation is a bit brittle, in that an author with
%% higher rank may try to re-suggest the old membership list if it
%% races with an author of lower rank.  For now, we suggest calling
%% set_chain_members() first on the author of highest rank and finish
%% with lowest rank, i.e. name z* first, name a* last.

set_chain_members(Pid, MembersDict) ->
    set_chain_members(Pid, MembersDict, []).

set_chain_members(Pid, MembersDict, Witness_list) ->
    case lists:all(fun(Witness) -> orddict:is_key(Witness, MembersDict) end,
                   Witness_list) of
        true ->
            Cmd = {set_chain_members, MembersDict, Witness_list},
            gen_server:call(Pid, Cmd, infinity);
        false ->
            {error, bad_arg}
    end.

set_active(Pid, Boolean) when Boolean == true; Boolean == false ->
    gen_server:call(Pid, {set_active, Boolean}, infinity).

trigger_react_to_env(Pid) ->
    gen_server:call(Pid, {trigger_react_to_env}, infinity).

-ifdef(TEST).

%% Test/debugging code only.

test_write_public_projection(Pid, Proj) ->
    gen_server:call(Pid, {test_write_public_projection, Proj}, infinity).

%% Calculate a projection and return it to us.
%% If KeepRunenvP is true, the server will retain its change in its
%% runtime environment, e.g., changes in simulated network partitions.
test_calc_projection(Pid, KeepRunenvP) ->
    gen_server:call(Pid, {test_calc_projection, KeepRunenvP}, infinity).

test_read_latest_public_projection(Pid, ReadRepairP) ->
    gen_server:call(Pid, {test_read_latest_public_projection, ReadRepairP},
                    infinity).

-endif. % TEST

%%%%%%%%%%%%%%%%%%%%%%%%%%%%%%%%%%%%%%%%%%%%%%%%%%%%%%%%

%% Bootstrapping is a hassle ... when when isn't it?
%%
%% If InitMembersDict == [], then we don't know anything about the chain
%% that we'll be participating in.  We'll have to wait for directions from
%% our sysadmin later.
%%
%% If InitMembersDict /= [], then we do know what chain we're
%% participating in.  It's probably test code, since that's about the
%% only time that we know so much at init() time.
%%
%% In either case, we'll try to create & store an epoch 0 projection
%% and store it to both projections stores.  This is tricky if
%% InitMembersDict == [] because InitMembersDict usually contains the
%% #p_svrv records that we need to *write* to the projection store,
%% even our own private store!  For test code, we get the store
%% manager's pid in MgrOpts and use direct gen_server calls to the
%% local projection store.

init({MyName, InitMembersDict, MgrOpts}) ->
    random:seed(now()),
    init_remember_partition_hack(),
    Opt = fun(Key, Default) -> proplists:get_value(Key, MgrOpts, Default) end,
    CMode = Opt(consistency_mode, ap_mode),
    InitWitness_list = Opt(witnesses, []),
    ZeroAll_list = [P#p_srvr.name || {_,P} <- orddict:to_list(InitMembersDict)],
    ZeroProj = make_none_projection(MyName, ZeroAll_list,
                                    InitWitness_list, InitMembersDict),
    ok = store_zeroth_projection_maybe(ZeroProj, MgrOpts),

    %% Using whatever is the largest epoch number in our local private
    %% store, this manager starts out using the "none" projection.  If
    %% other members of the chain are running, then we'll simply adopt
    %% whatever they're using as a basis for our next suggested
    %% projection.
    %%
    %% If we're in CP mode, we have to be very careful about who we
    %% choose to be UPI members when we (or anyone else) restarts.
    %% However, that choice is *not* made here: it is made later
    %% during our first humming consensus iteration.  When we start
    %% with the none projection, we're make a safe choice before
    %% wading into the deep waters.
    {MembersDict, Proj0} =
        get_my_private_proj_boot_info(MgrOpts, InitMembersDict, ZeroProj),
    #projection_v1{epoch_number=CurrentEpoch,
                   all_members=All_list, witnesses=Witness_list} = Proj0,
    Proj1 = make_none_projection(MyName, All_list, Witness_list, MembersDict),
    Proj = machi_projection:update_checksum(
             Proj1#projection_v1{epoch_number=CurrentEpoch}),

    RunEnv = [{seed, Opt(seed, now())},
              {use_partition_simulator, Opt(use_partition_simulator, false)},
              {simulate_repair, Opt(simulate_repair, true)},
              {network_partitions, Opt(network_partitions, [])},
              {network_islands, Opt(network_islands, [])},
              {up_nodes, Opt(up_nodes, not_init_yet)}],
    ActiveP = Opt(active_mode, true),
    S = #ch_mgr{name=MyName,
                proj=Proj,
                %% TODO 2015-03-04: revisit, should this constant be bigger?
                %% Yes, this should be bigger, but it's a hack.  There is
                %% no guarantee that all parties will advance to a minimum
                %% flap awareness in the amount of time that this mgr will.
                flap_limit=length(All_list) + 10,
                timer='undefined',
                proj_history=queue:new(),
                not_sanes=orddict:new(),
                consistency_mode=CMode,
                runenv=RunEnv,
                opts=MgrOpts},
    {_, S2} = do_set_chain_members_dict(MembersDict, S),
    S3 = if ActiveP == false ->
                 S2;
            ActiveP == true ->
                 set_active_timer(S2)
         end,
    {ok, S3}.

handle_call({ping}, _From, S) ->
    {reply, pong, S};
handle_call({set_chain_members, MembersDict, Witness_list}, _From,
            #ch_mgr{name=MyName,
                    proj=#projection_v1{all_members=OldAll_list,
                                        epoch_number=OldEpoch,
                                        upi=OldUPI}=OldProj}=S) ->
    {Reply, S2} = do_set_chain_members_dict(MembersDict, S),
    %% TODO: should there be any additional sanity checks?  Right now,
    %% if someone does something bad, then do_react_to_env() will
    %% crash, which will crash us, and we'll restart in a sane & old
    %% config.
    All_list = [P#p_srvr.name || {_, P} <- orddict:to_list(MembersDict)],
    MissingInNew = OldAll_list -- All_list,
    NewUPI = OldUPI -- MissingInNew,
    NewDown = All_list -- NewUPI,
    NewEpoch = OldEpoch + 1111,
    NewProj = machi_projection:update_checksum(
                OldProj#projection_v1{author_server=MyName,
                                      creation_time=now(),
                                      epoch_number=NewEpoch,
                                      all_members=All_list,
                                      witnesses=Witness_list,
                                      upi=NewUPI,
                                      repairing=[],
                                      down=NewDown,
                                      members_dict=MembersDict}),
    %% Reset all flapping state.
    NewProj2 = NewProj#projection_v1{flap=make_flapping_i()},
    S3 = clear_flapping_state(S2#ch_mgr{proj=NewProj2,
                                        proj_history=queue:new()}),
    {_QQ, S4} = do_react_to_env(S3),
    {reply, Reply, S4};
handle_call({set_active, Boolean}, _From, #ch_mgr{timer=TRef}=S) ->
    case {Boolean, TRef} of
        {true, undefined} ->
            S2 = set_active_timer(S),
            {reply, ok, S2};
        {false, _} ->
            (catch timer:cancel(TRef)),
            {reply, ok, S#ch_mgr{timer=undefined}};
        _ ->
            {reply, error, S}
    end;
handle_call({stop}, _From, S) ->
    {stop, normal, ok, S};
handle_call({test_calc_projection, KeepRunenvP}, _From,
            #ch_mgr{name=MyName}=S) ->
    RelativeToServer = MyName,
    {P, S2, _Up} = calc_projection(S, RelativeToServer),
    {reply, {ok, P}, if KeepRunenvP -> S2;
                        true        -> S
                     end};
handle_call({test_write_public_projection, Proj}, _From, S) ->
    {Res, S2} = do_cl_write_public_proj(Proj, S),
    {reply, Res, S2};
handle_call({test_read_latest_public_projection, ReadRepairP}, _From, S) ->
    {Perhaps, Val, ExtraInfo, S2} =
        do_cl_read_latest_public_projection(ReadRepairP, S),
    Res = {Perhaps, Val, ExtraInfo},
    {reply, Res, S2};
handle_call({trigger_react_to_env}=Call, _From, S) ->
    gobble_calls(Call),
    {TODOtodo, S2} = do_react_to_env(S),
    {reply, TODOtodo, S2};
handle_call(_Call, _From, S) ->
    io:format(user, "\nBad call to ~p: ~p\n", [S#ch_mgr.name, _Call]),
    {reply, whaaaaaaaaaa, S}.

handle_cast(_Cast, S) ->
    ?D({cast_whaaaaaaaaaaa, _Cast}),
    {noreply, S}.

handle_info(tick_check_environment, #ch_mgr{ignore_timer=true}=S) ->
    {noreply, S};
handle_info(tick_check_environment, S) ->
    {{_Delta, Props, _Epoch}, S1} = do_react_to_env(S),
    S2 = sanitize_repair_state(S1),
    S3 = perhaps_start_repair(S2),
    case proplists:get_value(throttle_seconds, Props) of
        N when is_integer(N), N > 0 ->
            %% We are flapping.  Set ignore_timer=true and schedule a
            %% reminder to stop ignoring.  This slows down the rate of
            %% flapping.
            erlang:send_after(N*1000, self(), stop_ignoring_timer),
            {noreply, S3#ch_mgr{ignore_timer=true}};
        _ ->
            {noreply, S3}
    end;
handle_info(stop_ignoring_timer, S) ->
    {noreply, S#ch_mgr{ignore_timer=false}};
handle_info({'DOWN',_Ref,process,Worker,Res},
            #ch_mgr{repair_worker=Worker}=S)->
    {noreply, S#ch_mgr{ignore_timer=false,
                       repair_worker=undefined,
                       repair_final_status=Res}};
handle_info(Msg, S) ->
    case get(todo_bummer) of undefined -> io:format("TODO: got ~p\n", [Msg]);
                             _         -> ok
    end,
    put(todo_bummer, true),
    {noreply, S}.

terminate(_Reason, _S) ->
    ok.

code_change(_OldVsn, S, _Extra) ->
    {ok, S}.

%%%%%%%%%%%%%%%%%%%%%%%%%%%%%%%%%%%%%%%%%%%%%%%%%%%%%%%%

make_none_projection(MyName, All_list, Witness_list, MembersDict) ->
    Down_list = All_list,
    UPI_list = [],
    P = machi_projection:new(MyName, MembersDict, Down_list, UPI_list, [], []),
    machi_projection:update_checksum(P#projection_v1{witnesses=Witness_list}).

make_all_projection(MyName, All_list, Witness_list, MembersDict) ->
    Down_list = [],
    UPI_list = All_list,
    P = machi_projection:new(MyName, MembersDict, Down_list, UPI_list, [], []),
    machi_projection:update_checksum(P#projection_v1{witnesses=Witness_list}).

get_my_private_proj_boot_info(MgrOpts, DefaultDict, DefaultProj) ->
    get_my_proj_boot_info(MgrOpts, DefaultDict, DefaultProj, private).

get_my_public_proj_boot_info(MgrOpts, DefaultDict, DefaultProj) ->
    get_my_proj_boot_info(MgrOpts, DefaultDict, DefaultProj, public).

get_my_proj_boot_info(MgrOpts, DefaultDict, DefaultProj, ProjType) ->
    case proplists:get_value(projection_store_registered_name, MgrOpts) of
        undefined ->
            {DefaultDict, DefaultProj};
        Store ->
            {ok, P} = machi_projection_store:read_latest_projection(Store,
                                                                    ProjType),
            {P#projection_v1.members_dict, P}
    end.

%% Write the epoch 0 projection store, to assist bootstrapping.  If the
%% 0th epoch is already written, there's no problem.

store_zeroth_projection_maybe(ZeroProj, MgrOpts) ->
    case proplists:get_value(projection_store_registered_name, MgrOpts) of
        undefined ->
            ok;
        Store ->
            _ = machi_projection_store:write(Store, public, ZeroProj),
            _ = machi_projection_store:write(Store, private, ZeroProj),
            ok
    end.

set_active_timer(#ch_mgr{name=MyName, members_dict=MembersDict}=S) ->
    FLU_list = [P#p_srvr.name || {_,P} <- orddict:to_list(MembersDict)],
    %% Perturb the order a little bit, to avoid near-lock-step
    %% operations every few ticks.
    MSec = calc_sleep_ranked_order(400, 1500, MyName, FLU_list) +
        random:uniform(100),
    {ok, TRef} = timer:send_interval(MSec, tick_check_environment),
    S#ch_mgr{timer=TRef}.

do_cl_write_public_proj(Proj, S) ->
    #projection_v1{epoch_number=Epoch} = Proj,
    cl_write_public_proj(Epoch, Proj, S).

cl_write_public_proj(Epoch, Proj, S) ->
    cl_write_public_proj(Epoch, Proj, false, S).

cl_write_public_proj_skip_local_error(Epoch, Proj, S) ->
    cl_write_public_proj(Epoch, Proj, true, S).

cl_write_public_proj(Epoch, Proj, SkipLocalWriteErrorP, S) ->
    %% Write to local public projection store first, and if it succeeds,
    %% then write to all remote public projection stores.
    cl_write_public_proj_local(Epoch, Proj, SkipLocalWriteErrorP, S).

cl_write_public_proj_local(Epoch, Proj, SkipLocalWriteErrorP,
                           #ch_mgr{name=MyName}=S) ->
    {_UpNodes, Partitions, S2} = calc_up_nodes(S),
    Res0 = perhaps_call_t(
             S, Partitions, MyName,
             fun(Pid) -> ?FLU_PC:write_projection(Pid, public, Proj, ?TO) end),
    Continue = fun() ->
                  FLUs = Proj#projection_v1.all_members -- [MyName],
                  cl_write_public_proj_remote(FLUs, Partitions, Epoch, Proj, S)
               end,
    case Res0 of
        ok ->
            {XX, SS} = Continue(),
            {{local_write_result, ok, XX}, SS};
        Else when SkipLocalWriteErrorP ->
            {XX, SS} = Continue(),
            {{local_write_result, Else, XX}, SS};
        Else ->
            {Else, S2}
    end.

cl_write_public_proj_remote(FLUs, Partitions, _Epoch, Proj, S) ->
    %% We're going to be very care-free about this write because we'll rely
    %% on the read side to do any read repair.
    DoIt = fun(Pid) -> ?FLU_PC:write_projection(Pid, public, Proj, ?TO) end,
    Rs = [{FLU, perhaps_call_t(S, Partitions, FLU, fun(Pid) -> DoIt(Pid) end)} ||
             FLU <- FLUs],
    {{remote_write_results, Rs}, S}.

do_cl_read_latest_public_projection(ReadRepairP,
                                    #ch_mgr{proj=Proj1} = S) ->
    _Epoch1 = Proj1#projection_v1.epoch_number,
    case cl_read_latest_projection(public, S) of
        {needs_repair, FLUsRs, Extra, S3} ->
            if not ReadRepairP ->
                    {not_unanimous, todoxyz, [{unanimous_flus, []},
                                              {results, FLUsRs}|Extra], S3};
               true ->
                    {_Status, S4} = do_read_repair(FLUsRs, Extra, S3),
                    do_cl_read_latest_public_projection(ReadRepairP, S4)
            end;
        {_UnanimousTag, _Proj2, _Extra, _S3}=Else ->
            Else
    end.

read_latest_projection_call_only(ProjectionType, AllHosed,
                                 #ch_mgr{proj=CurrentProj}=S) ->
    #projection_v1{all_members=All_list} = CurrentProj,
    All_queried_list = All_list -- AllHosed,

    {_UpNodes, Partitions, S2} = calc_up_nodes(S),
    DoIt = fun(Pid) ->
                   case (?FLU_PC:read_latest_projection(Pid, ProjectionType, ?TO)) of
                       {ok, P} -> P;
                       Else    -> Else
                   end
           end,
    Rs = [perhaps_call_t(S, Partitions, FLU, fun(Pid) -> DoIt(Pid) end) ||
             FLU <- All_queried_list],
    %% Rs = [perhaps_call_t(S, Partitions, FLU, fun(Pid) -> DoIt(Pid) end) ||
    %%          FLU <- All_queried_list],
    FLUsRs = lists:zip(All_queried_list, Rs),
    {All_queried_list, FLUsRs, S2}.

cl_read_latest_projection(ProjectionType, S) ->
    AllHosed = [],
    cl_read_latest_projection(ProjectionType, AllHosed, S).

cl_read_latest_projection(ProjectionType, AllHosed, S) ->
    {All_queried_list, FLUsRs, S2} =
        read_latest_projection_call_only(ProjectionType, AllHosed, S),

    rank_and_sort_projections_with_extra(All_queried_list, FLUsRs,
                                         ProjectionType, S2).

rank_and_sort_projections_with_extra(All_queried_list, FLUsRs, ProjectionType,
                                     #ch_mgr{name=MyName,proj=CurrentProj}=S) ->
    UnwrittenRs = [x || {_, {error, not_written}} <- FLUsRs],
    Ps = [Proj || {_FLU, Proj} <- FLUsRs, is_record(Proj, projection_v1)],
    BadAnswerFLUs = [FLU || {FLU, Answer} <- FLUsRs,
                            not is_record(Answer, projection_v1)],

    if All_queried_list == []
       orelse
       length(UnwrittenRs) == length(FLUsRs) ->
            Witness_list = CurrentProj#projection_v1.witnesses,
            NoneProj = make_none_projection(MyName, [], Witness_list,
                                            orddict:new()),
            Extra2 = [{all_members_replied, true},
                      {all_queried_list, All_queried_list},
                      {flus_rs, FLUsRs},
                      {unanimous_flus,[]},
                      {not_unanimous_flus, []},
                      {bad_answer_flus, BadAnswerFLUs},
                      {not_unanimous_answers, []},
                      {trans_all_hosed, []},
                      {trans_all_flap_counts, []}],
            {not_unanimous, NoneProj, Extra2, S};
       ProjectionType == public, UnwrittenRs /= [] ->
            {needs_repair, FLUsRs, [flarfus], S};
       true ->
            [{_Rank, BestProj}|_] = rank_and_sort_projections(Ps, CurrentProj),
            NotBestPs = [Proj || Proj <- Ps, Proj /= BestProj],
            UnanimousTag = if NotBestPs == [] -> unanimous;
                              true            -> not_unanimous
                           end,
            Extra = [{all_members_replied, length(FLUsRs) == length(All_queried_list)}],
            Best_FLUs = [FLU || {FLU, Projx} <- FLUsRs, Projx == BestProj],
            TransAllHosed = lists:usort(
                              lists:flatten([get_all_hosed(P) || P <- Ps])),
            AllFlapCounts = merge_flap_counts([get_all_flap_counts(P) ||
                                                  P <- Ps]),
            Extra2 = [{all_queried_list, All_queried_list},
                      {flus_rs, FLUsRs},
                      {unanimous_flus,Best_FLUs},
                      {not_unanimous_flus, All_queried_list --
                                                 (Best_FLUs ++ BadAnswerFLUs)},
                      {bad_answer_flus, BadAnswerFLUs},
                      {not_unanimous_answers, NotBestPs},
                      {trans_all_hosed, TransAllHosed},
                      {trans_all_flap_counts, AllFlapCounts}|Extra],
            {UnanimousTag, BestProj, Extra2, S}
    end.

do_read_repair(FLUsRs, _Extra, #ch_mgr{proj=CurrentProj} = S) ->
    Unwrittens = [x || {_FLU, {error, not_written}} <- FLUsRs],
    Ps = [Proj || {_FLU, Proj} <- FLUsRs, is_record(Proj, projection_v1)],
    if Unwrittens == [] orelse Ps == [] ->
            {nothing_to_do, S};
       true ->
            %% We have at least one unwritten and also at least one proj.
            %% Pick the best one, then spam it everywhere.

            [{_Rank, BestProj}|_] = rank_and_sort_projections(Ps, CurrentProj),
            Epoch = BestProj#projection_v1.epoch_number,

            %% We're doing repair, so use the flavor that will
            %% continue to all others even if there is an
            %% error_written on the local FLU.
            {_DontCare, _S2}=Res = cl_write_public_proj_skip_local_error(
                                                           Epoch, BestProj, S),
            Res
    end.

calc_projection(S, RelativeToServer) ->
    calc_projection(S, RelativeToServer, []).

calc_projection(#ch_mgr{proj=LastProj, consistency_mode=CMode,
                        runenv=RunEnv} = S,
                RelativeToServer, AllHosed) ->
    Dbg = [],
    OldThreshold = proplists:get_value(old_threshold, RunEnv),
    NoPartitionThreshold = proplists:get_value(no_partition_threshold, RunEnv),
    if CMode == ap_mode ->
            calc_projection2(LastProj, RelativeToServer, AllHosed, Dbg, S);
       CMode == cp_mode ->
            #projection_v1{epoch_number=OldEpochNum,
                           members_dict=MembersDict,
                           all_members=AllMembers,
                           witnesses=OldWitness_list,
                           upi=OldUPI_list,
                           repairing=OldRepairing_list
                          } = LastProj,
            UPI_length_ok_p =
                length(OldUPI_list) >= full_majority_size(AllMembers),
            case {OldEpochNum, UPI_length_ok_p} of
                {0, _} ->
                    calc_projection2(LastProj, RelativeToServer, AllHosed,
                                     Dbg, S);
                {_, true} ->
                    calc_projection2(LastProj, RelativeToServer, AllHosed,
                                     Dbg, S);
                {_, false} ->
                    case make_zerf(LastProj, S) of
                        Zerf when is_record(Zerf, projection_v1) ->
                            calc_projection2(Zerf, RelativeToServer, AllHosed,
                                             Dbg, S);
                        Zerf ->
                            {{{yo_todo_incomplete_fix_me_cp_mode, OldEpochNum, OldUPI_list, Zerf}}}
                    end
            end
    end.

%% AllHosed: FLUs that we must treat as if they are down, e.g., we are
%%           in a flapping situation and wish to ignore FLUs that we
%%           believe are bad-behaving causes of our flapping.

calc_projection2(LastProj, RelativeToServer, AllHosed, Dbg,
                 #ch_mgr{name=MyName,
                         proj=CurrentProj,
                         consistency_mode=CMode,
                         runenv=RunEnv1,
                         repair_final_status=RepairFS}=S) ->
    #projection_v1{epoch_number=OldEpochNum,
                   members_dict=MembersDict,
                   witnesses=OldWitness_list,
                   upi=OldUPI_list,
                   repairing=OldRepairing_list
                  } = LastProj,
    LastUp = lists:usort(OldUPI_list ++ OldRepairing_list),
    AllMembers = (S#ch_mgr.proj)#projection_v1.all_members,
    {Up0, Partitions, RunEnv2} = calc_up_nodes(MyName,
                                               AllMembers, RunEnv1),
    Up = Up0 -- AllHosed,

    NewUp = Up -- LastUp,
    Down = AllMembers -- Up,

    NewUPI_list =
        [X || X <- OldUPI_list, lists:member(X, Up) andalso
                                not lists:member(X, OldWitness_list)],
    #projection_v1{upi=CurrentUPI_list} = CurrentProj,
    LastInCurrentUPI = case CurrentUPI_list of
                           []    -> does_not_exist_because_upi_is_empty;
                           [_|_] -> lists:last(CurrentUPI_list)
                       end,
    LastInNewUPI = case NewUPI_list of
                       []    -> does_not_exist_because_upi_is_empty;
                       [_|_] -> lists:last(NewUPI_list)
                   end,
    Repairing_list2 = [X || X <- OldRepairing_list,
                            lists:member(X, Up),
                            not lists:member(X, OldWitness_list)],
    Simulator_p = proplists:get_value(use_partition_simulator, RunEnv2, false),
    SimRepair_p = proplists:get_value(simulate_repair, RunEnv2, true),
    {NewUPI_list3, Repairing_list3, RunEnv3} =
        case {NewUp, Repairing_list2} of
            {[], []} ->
                D_foo=[],
                {NewUPI_list, [], RunEnv2};
            {[], [H|T]} when RelativeToServer == LastInNewUPI ->
                %% The author is tail of the UPI list.  Let's see if
                %% *everyone* in the UPI+repairing lists are using our
                %% projection.  This is to simulate a requirement that repair
                %% a real repair process cannot take place until the chain is
                %% stable, i.e. everyone is in the same epoch.

                %% TODO create a real API call for fetching this info?
                SameEpoch_p = check_latest_private_projections_same_epoch(
                                NewUPI_list ++ Repairing_list2,
                                S#ch_mgr.proj, Partitions, S),
                if Simulator_p andalso SimRepair_p andalso
                   SameEpoch_p andalso RelativeToServer == LastInCurrentUPI ->
                        D_foo=[{repair_airquote_done, {we_agree, (S#ch_mgr.proj)#projection_v1.epoch_number}}],
                        {NewUPI_list ++ [H], T, RunEnv2};
                   not (Simulator_p andalso SimRepair_p)
                   andalso
                   RepairFS == {repair_final_status, ok} ->
                        D_foo=[{repair_done, {repair_final_status, ok, (S#ch_mgr.proj)#projection_v1.epoch_number}}],
                        {NewUPI_list ++ Repairing_list2, [], RunEnv2};
                   true ->
                        D_foo=[],
                        {NewUPI_list, OldRepairing_list, RunEnv2}
                end;
            {_, _} ->
                D_foo=[],
                {NewUPI_list, OldRepairing_list, RunEnv2}
        end,
    Repairing_list4 = case NewUp of
                          []    -> Repairing_list3;
                          NewUp -> Repairing_list3 ++ NewUp
                      end,
    Repairing_list5 = (Repairing_list4 -- Down) -- OldWitness_list,

    TentativeUPI = NewUPI_list3,
    TentativeRepairing = Repairing_list5,

    {NewUPI, NewRepairing} =
        if TentativeUPI == [] andalso TentativeRepairing /= [] ->
                %% UPI is empty (not including witnesses), so grab
                %% the first from the repairing list and make it the
                %% only non-witness in the UPI.
                [FirstRepairing|TailRepairing] = TentativeRepairing,
                {[FirstRepairing], TailRepairing};
           true ->
                {TentativeUPI, TentativeRepairing}
        end,

    P = machi_projection:new(OldEpochNum + 1,
                             MyName, MembersDict, Down, NewUPI, NewRepairing,
                             D_foo ++
                                 Dbg ++ [{ps, Partitions},{nodes_up, Up}]),
    P2 = if CMode == cp_mode ->
                 %% TODO incompete logic!
                 UpWitnesses = [W || W <- Up, lists:member(W, OldWitness_list)],
                 Majority = full_majority_size(AllMembers),
                 SoFar = length(NewUPI),
                 if SoFar >= Majority ->
                         P;
                    true ->
                         Need = Majority - SoFar,
                         UpWitnesses = [W || W <- Up,
                                             lists:member(W, OldWitness_list)],
                         if length(UpWitnesses) >= Need ->
                                 Ws = lists:sublist(UpWitnesses, Need),
                                 machi_projection:update_checksum(
                                   P#projection_v1{upi=Ws++NewUPI});
                            true ->
                                 P_none0 = make_none_projection(
                                            MyName, AllMembers, OldWitness_list,
                                            MembersDict),
                                 P_none1 = P_none0#projection_v1{
                                             epoch_number=OldEpochNum + 1,
                                             dbg=[{none_projection,true},
                                                  {not_enough_witnesses,true}]},
                                 machi_projection:update_checksum(P_none1)
                         end
                 end;
            CMode == ap_mode ->
                 P
         end,
    P3 = machi_projection:update_checksum(
           P2#projection_v1{witnesses=OldWitness_list}),
    {P3, S#ch_mgr{runenv=RunEnv3}, Up}.

check_latest_private_projections_same_epoch(FLUs, MyProj, Partitions, S) ->
    %% NOTE: The caller must provide us with the FLUs list for all
    %%       FLUs that must be up & available right now.  So any
    %%       failure of perhaps_call_t() means that we must return
    %%       false.
    FoldFun = fun(_FLU, false) ->
                      false;
                 (FLU, true) ->
                      F = fun(Pid) ->
                                  ?FLU_PC:read_latest_projection(Pid, private, ?TO)
                          end,
                      case perhaps_call_t(S, Partitions, FLU, F) of
                          {ok, RemotePrivateProj} ->
                              if MyProj#projection_v1.epoch_number ==
                                 RemotePrivateProj#projection_v1.epoch_number
                                 andalso
                                 MyProj#projection_v1.epoch_csum ==
                                 RemotePrivateProj#projection_v1.epoch_csum ->
                                      true;
                                 true ->
                                      false
                              end;
                          _ ->
                              false
                      end
              end,
    lists:foldl(FoldFun, true, FLUs).

calc_up_nodes(#ch_mgr{name=MyName, proj=Proj, runenv=RunEnv1}=S) ->
    AllMembers = Proj#projection_v1.all_members,
    {UpNodes, Partitions, RunEnv2} =
        calc_up_nodes(MyName, AllMembers, RunEnv1),
    {UpNodes, Partitions, S#ch_mgr{runenv=RunEnv2}}.

calc_up_nodes(MyName, AllMembers, RunEnv1) ->
    case proplists:get_value(use_partition_simulator, RunEnv1) of
        true ->
            calc_up_nodes_sim(MyName, AllMembers, RunEnv1);
        false ->
            {AllMembers -- get(remember_partition_hack), [], RunEnv1}
    end.

calc_up_nodes_sim(MyName, AllMembers, RunEnv1) ->
    {Partitions2, Islands2} = machi_partition_simulator:get(AllMembers),
    catch ?REACT({calc_up_nodes,?LINE,[{partitions,Partitions2},
                                       {islands,Islands2}]}),
    UpNodes = lists:sort(
                [Node || Node <- AllMembers,
                         not lists:member({MyName, Node}, Partitions2),
                         not lists:member({Node, MyName}, Partitions2)]),
    RunEnv2 = replace(RunEnv1,
                      [{network_partitions, Partitions2},
                       {network_islands, Islands2},
                       {up_nodes, UpNodes}]),
    catch ?REACT({calc_up_nodes,?LINE,[{partitions,Partitions2},
                                       {islands,Islands2},
                                       {up_nodes, UpNodes}]}),
    {UpNodes, Partitions2, RunEnv2}.

replace(PropList, Items) ->
    Tmp = Items ++ PropList,
    [{K, proplists:get_value(K, Tmp)} || K <- proplists:get_keys(Tmp)].

rank_and_sort_projections([], CurrentProj) ->
    rank_projections([CurrentProj], CurrentProj);
rank_and_sort_projections(Ps, CurrentProj) ->
    Epoch = lists:max([Proj#projection_v1.epoch_number || Proj <- Ps]),
    MaxPs = [Proj || Proj <- Ps,
                     Proj#projection_v1.epoch_number == Epoch],
    %% Sort with highest rank first (custom sort)
    lists:sort(fun({RankA,_}, {RankB,_}) -> RankA > RankB end,
               rank_projections(MaxPs, CurrentProj)).

%% Caller must ensure all Projs are of the same epoch number.
%% If the caller gives us projections with different epochs, we assume
%% that the caller is doing an OK thing.
%%
%% TODO: This implementation currently gives higher rank to the last
%%       member of All_list, which is typically/always/TODO-CLARIFY
%%       sorted.  That's fine, but there's a source of unnecessary
%%       churn: during repair, we assume that the head of the chain is
%%       the coordinator of the repair.  So any time that the head
%%       makes a repair-related transition, that projection may get
%%       quickly replaced by an identical projection that merely has
%%       higher rank because it's authored by a higher-ranked member.
%%       Worst case, for chain len=4:
%%          E+0: author=a, upi=[a], repairing=[b,c,d]
%%          E+1: author=b, upi=[a], repairing=[b,c,d] (**)
%%          E+2: author=c, upi=[a], repairing=[b,c,d] (**)
%%          E+3: author=d, upi=[a], repairing=[b,c,d] (**)
%%          E+4: author=a, upi=[a,b], repairing=[c,d]
%%          E+5: author=b, upi=[a,b], repairing=[c,d] (**)
%%          E+6: author=c, upi=[a,b], repairing=[c,d] (**)
%%          E+7: author=d, upi=[a,b], repairing=[c,d] (**)
%%          E+... 6 more (**) epochs when c &amp; d finish their repairs.
%%       Ideally, the "(**)" epochs are avoidable churn.
%%       Perhaps this means that we should change the responsibility
%%       for repair management to the highest ranking member of the
%%       UPI_list?
%%       TODO Hrrrmmmmm ... what about the TODO comment in A40's A40a clause?
%%       That could perhaps resolve this same problem in a better way?

rank_projections(Projs, CurrentProj) ->
    #projection_v1{all_members=All_list} = CurrentProj,
    MemberRank = orddict:from_list(
                   lists:zip(All_list, lists:seq(1, length(All_list)))),
    N = ?MAX_CHAIN_LENGTH + 1,
    [{rank_projection(Proj, MemberRank, N), Proj} || Proj <- Projs].

rank_projection(#projection_v1{upi=[]}, _MemberRank, _N) ->
    ?RANK_CP_MINORITY_QUORUM;
rank_projection(#projection_v1{author_server=_Author,
                               witnesses=Witness_list,
                               upi=UPI_list,
                               repairing=Repairing_list}, _MemberRank, N) ->
    AuthorRank = 0,
    UPI_witn = [X || X <- UPI_list,     lists:member(X, Witness_list)],
    UPI_full = [X || X <- UPI_list, not lists:member(X, Witness_list)],
    case UPI_list -- Witness_list of
        [] ->
            ?RANK_CP_MINORITY_QUORUM;
        _ ->
            AuthorRank +
                (    N * length(Repairing_list)) +
                (  N*N * length(UPI_witn)) +
                (N*N*N * length(UPI_full))
    end.

do_set_chain_members_dict(MembersDict, #ch_mgr{proxies_dict=OldProxiesDict}=S)->
    _ = ?FLU_PC:stop_proxies(OldProxiesDict),
    ProxiesDict = ?FLU_PC:start_proxies(MembersDict),
    {ok, S#ch_mgr{members_dict=MembersDict,
                  proxies_dict=ProxiesDict}}.

do_react_to_env(#ch_mgr{name=MyName,
                        proj=#projection_v1{epoch_number=Epoch,
                                            members_dict=[]=OldDict}=OldProj,
                        opts=Opts}=S) ->
    %% Read from our local *public* projection store.  If some other
    %% chain member has written something there, and if we are a
    %% member of that chain, then we'll adopt that projection and then
    %% start actively humming in that chain.
    {NewMembersDict, NewProj} =
        get_my_public_proj_boot_info(Opts, OldDict, OldProj),
    case orddict:is_key(MyName, NewMembersDict) of
        false ->
            {{empty_members_dict, [], Epoch}, S};
        true ->
            {_, S2} = do_set_chain_members_dict(NewMembersDict, S),
            {{empty_members_dict, [], Epoch},
             S2#ch_mgr{proj=NewProj, members_dict=NewMembersDict}}
    end;
do_react_to_env(S) ->
    %% The not_sanes manager counting dictionary is not strictly
    %% limited to flapping scenarios.  (Though the mechanism first
    %% started as a way to deal with rare flapping scenarios.)
    %%
    %% I believe that the problem cannot happen in real life, but it can
    %% happen in simulated environments, especially if the simulation for
    %% repair can be approximately infinitely fast.
    %%
    %% For example:
    %%   P_current: epoch=1135, UPI=[b,e,a], Repairing=[c,d], author=e
    %%
    %%   Now a partition happens, a & b are on an island, c & d & e on
    %%   the other island.
    %%
    %%   P_newprop: epoch=1136, UPI=[e,c], Repairing=[d], author=e
    %%
    %% Why does e think that this is feasible?  Well, the old UPI was
    %% [b,e,a], and we know that a & b are partitioned away from e.
    %% Therefore e chooses the best UPI, [e].  However, the simulator
    %% now also says, hey, there are nodes in the repairing list, so
    %% let's simulate a repair ... and the repair goes infinitely
    %% quickly ...and the epoch is stable during the repair period
    %% (i.e., both e/repairer and c/repairee remained in the same
    %% epoch 1135) ... so e decides that the simulated repair is
    %% "finished" and it's time to add the repairee to the tail of the
    %% UPI ... so that's why 1136's UPI=[e,c].
    %%
    %% I'll try to add a condition to the simulated repair to try to
    %% make slightly fewer assumptions in a row.  However, I believe
    %% it's a good idea to keep this too-many-not_sane-transition-
    %% attempts counter very generic (i.e., not specific for flapping
    %% as it once was).
    %%
    %% The not_sanes counter dict should be reset when we have had at
    %% least 3 state transitions that did not have a not_sane
    %% suggested projection transition or whenever we fall back to the
    %% none_projection.
    %%
    %% We'll probably implement a very simple counter that may/will be
    %% *inaccurate* by at most one -- so any reset test should ignore
    %% counter values of 0 & 1.
    %%
    put(react, []),
    try
        if S#ch_mgr.sane_transitions > 3 ->         % TODO review this constant
                %% ?V("Skr,~w,", [S#ch_mgr.name]),
                react_to_env_A10(S#ch_mgr{not_sanes=orddict:new()});
           true ->
                %% ?V("Sk,~w,~w,", [S#ch_mgr.name, S#ch_mgr.sane_transitions]),
                react_to_env_A10(S)
        end
    catch
        throw:{zerf,_}=_Throw ->
            Proj = S#ch_mgr.proj,
%%io:format(user, "\n\nzerf ~p throw ~p\n", [S#ch_mgr.name, _Throw]),
            {{no_change, [], Proj#projection_v1.epoch_number}, S}
    end.

react_to_env_A10(S) ->
    ?REACT(a10),
    react_to_env_A20(0, S).

react_to_env_A20(Retries, #ch_mgr{name=MyName}=S) ->
    ?REACT(a20),
    init_remember_partition_hack(),
    {UnanimousTag, P_latest, ReadExtra, S2} =
        do_cl_read_latest_public_projection(true, S),
    LastComplaint = get(rogue_server_epoch),
    case orddict:is_key(P_latest#projection_v1.author_server,
                        S#ch_mgr.members_dict) of
        false when P_latest#projection_v1.epoch_number /= LastComplaint ->
            put(rogue_server_epoch, P_latest#projection_v1.epoch_number),
            Rogue = P_latest#projection_v1.author_server,
            error_logger:info_msg("Chain manager ~w found latest public "
                                  "projection ~w has author ~w not a member "
                                  "of our members list ~w.  Please check "
                                  "chain membership on this "
                                  "rogue chain manager ~w.\n",
                                  [S#ch_mgr.name,
                                   P_latest#projection_v1.epoch_number,
                                   Rogue,
                                   [K || {K,_} <- orddict:to_list(S#ch_mgr.members_dict)],
                                   Rogue]);
        _ ->
            ok
    end,
    case lists:member(MyName, P_latest#projection_v1.all_members) of
        false when P_latest#projection_v1.epoch_number /= LastComplaint,
                   P_latest#projection_v1.all_members /= [] ->
            put(rogue_server_epoch, P_latest#projection_v1.epoch_number),
            error_logger:info_msg("Chain manager ~p found latest public "
                                  "projection ~p has author ~p has a "
                                  "members list ~p that does not include me.\n",
                                  [S#ch_mgr.name,
                                   P_latest#projection_v1.epoch_number,
                                   P_latest#projection_v1.author_server,
                                   P_latest#projection_v1.all_members]);
        _ ->
            ok
    end,

    %% The UnanimousTag isn't quite sufficient for our needs.  We need
    %% to determine if *all* of the UPI+Repairing FLUs are members of
    %% the unanimous server replies.  All Repairing FLUs should be up
    %% now (because if they aren't then they cannot be repairing), so 
    %% all Repairing FLUs have no non-race excuse not to be in UnanimousFLUs.
    UnanimousFLUs = lists:sort(proplists:get_value(unanimous_flus, ReadExtra)),
    UPI_Repairing_FLUs = lists:sort(P_latest#projection_v1.upi ++
                                    P_latest#projection_v1.repairing),
    All_UPI_Repairing_were_unanimous =
        ordsets:is_subset(ordsets:from_list(UPI_Repairing_FLUs),
                          ordsets:from_list(UnanimousFLUs)),
    NotUnanimousFLUs = lists:sort(proplists:get_value(not_unanimous_flus,
                                                      ReadExtra, [xxx])),
    NotUnanimousPs = lists:sort(proplists:get_value(not_unanimous_answers,
                                                    ReadExtra, [xxx])),
    NotUnanimousSumms = [machi_projection:make_summary(
                       P#projection_v1{dbg2=[omitted]}) ||
                            P <- NotUnanimousPs,
                            is_record(P, projection_v1)],
    BadAnswerFLUs = lists:sort(proplists:get_value(bad_answer_flus, ReadExtra)),
    ?REACT({a20,?LINE,[{upi_repairing,UPI_Repairing_FLUs},
                       {unanimous_flus,UnanimousFLUs},
                       {all_upi_repairing_were_unanimous,All_UPI_Repairing_were_unanimous},
                       {not_unanimous_flus, NotUnanimousFLUs},
                       {not_unanimous_answers, NotUnanimousSumms},
                       {bad_answer_flus, BadAnswerFLUs}
                      ]}),
    LatestUnanimousP =
        if UnanimousTag == unanimous
           andalso
           All_UPI_Repairing_were_unanimous ->
                ?REACT({a20,?LINE}),
                true;
           UnanimousTag == unanimous ->
                ?REACT({a20,?LINE}),
                false;
           UnanimousTag == not_unanimous ->
                ?REACT({a20,?LINE}),
                false;
           true ->
                exit({badbad, UnanimousTag})
        end,
    react_to_env_A30(Retries, P_latest, LatestUnanimousP, ReadExtra, S2).

react_to_env_A30(Retries, P_latest, LatestUnanimousP, _ReadExtra,
                 #ch_mgr{name=MyName, proj=P_current,
                         consistency_mode=CMode, flap_limit=FlapLimit} = S) ->
    ?REACT(a30),
    {P_newprop1, S2, Up} = calc_projection(S, MyName),
    ?REACT({a30, ?LINE, [{current, machi_projection:make_summary(S#ch_mgr.proj)}]}),
    ?REACT({a30, ?LINE, [{newprop1, machi_projection:make_summary(P_newprop1)}]}),
    ?REACT({a30, ?LINE, [{latest, machi_projection:make_summary(P_latest)}]}),

    %% Are we flapping yet?
    {P_newprop2, S3} = calculate_flaps(P_newprop1, P_current, FlapLimit, S2),

    %% Move the epoch number up ... originally done in C300.
    #projection_v1{epoch_number=Epoch_newprop2}=P_newprop2,
    #projection_v1{epoch_number=Epoch_latest,
                   author_server=Author_latest}=P_latest,
    NewEpoch = erlang:max(Epoch_newprop2, Epoch_latest) + 1,
    P_newprop3 = P_newprop2#projection_v1{epoch_number=NewEpoch},
    ?REACT({a30, ?LINE, [{newprop3, machi_projection:make_summary(P_newprop3)}]}),

    {P_newprop10, S10} =
        case get_flap_count(P_newprop3) of
            {_, P_newprop3_flap_count} when P_newprop3_flap_count >= FlapLimit ->
                AllHosed = get_all_hosed(P_newprop3),
                P_current_inner = inner_projection_or_self(P_current),
                {P_i, S_i, _Up} = calc_projection2(P_current_inner,
                                                   MyName, AllHosed, [], S3),
                ?REACT({a30, ?LINE, [{raw_all_hosed,get_all_hosed(P_newprop3)},
                                    {up, Up},
                                    {all_hosed, AllHosed},
                                    {p_c_i, machi_projection:make_summary(P_current_inner)},
                                    {p_i,machi_projection:make_summary(P_i)}]}),
                %% The inner projection will have a fake author, which
                %% everyone will agree is the largest UPI member's
                %% name.
                BiggestUPIMember =
                    if P_i#projection_v1.upi == [] ->
                            %% Oops, ok, fall back to author
                            P_i#projection_v1.author_server;
                       true ->
                            lists:last(lists:sort(P_i#projection_v1.upi))
                    end,
                P_i2 = P_i#projection_v1{author_server=BiggestUPIMember},
                P_inner = case lists:member(MyName, AllHosed) andalso
                               CMode == ap_mode
                          of
                              false ->
                                  P_i2;
                              true ->
                                  P_i2#projection_v1{
                                    upi=[MyName],
                                    repairing=[],
                                    down=P_i2#projection_v1.all_members
                                         -- [MyName]}
                          end,
                FinalInnerEpoch =
                    case inner_projection_exists(P_current) of
                        false ->
                            FinalCreation = P_newprop3#projection_v1.creation_time,
                            AllFlapCounts_epk =
                                [Epk || {{Epk,_FlTime}, _FlCount} <-
                                            get_all_flap_counts(P_newprop3)],
                            case AllFlapCounts_epk of
                                [] ->
                                    P_newprop3#projection_v1.epoch_number;
                                [_|_] ->
                                    lists:max(AllFlapCounts_epk)
                            end;
                        true ->
                            P_oldinner = inner_projection_or_self(P_current),
                            if P_oldinner#projection_v1.upi == 
                               P_inner#projection_v1.upi
                               andalso
                               P_oldinner#projection_v1.repairing ==
                               P_inner#projection_v1.repairing
                               andalso
                               P_oldinner#projection_v1.down ==
                               P_inner#projection_v1.down ->
                                    FinalCreation = P_oldinner#projection_v1.creation_time,
                                    P_oldinner#projection_v1.epoch_number;
                               true ->
                                    FinalCreation = P_newprop3#projection_v1.creation_time,
                                    P_oldinner#projection_v1.epoch_number + 1
                            end
                    end,

                %% TODO: When we implement the real chain repair function, we
                %%       need to keep in mind that an inner projection with
                %%       up nodes > 1, repair is required there!  In the
                %%       current simulator, repair is not simulated and
                %%       finished (and then growing the UPI list).  Fix.
                P_inner2 = machi_projection:update_checksum(
                           P_inner#projection_v1{epoch_number=FinalInnerEpoch,
                                                 creation_time=FinalCreation}),
                ?REACT({a30, ?LINE, [{inner_summary,
                                    machi_projection:make_summary(P_inner2)}]}),
                %% Adjust the outer projection's #flap_i info.
                %% ?V("~w,", [{'FLAP',MyName,NewEpoch}]),
                #projection_v1{flap=OldFlap} = P_newprop3,
                NewFlap = OldFlap#flap_i{flapping_me=true},
                ?REACT({a30, ?LINE, [flap_continue,
                                     {flapping_me, true}]}),
                %% Put it all together.
                P_newprop4 = machi_projection:update_checksum(
                               P_newprop3#projection_v1{flap=NewFlap,
                                                        inner=P_inner2}),
                {P_newprop4, S_i};
            {_, P_newprop3_flap_count} ->
                ?REACT({a30, ?LINE,[{newprop3_flap_count,P_newprop3_flap_count},
                                    {flap_limit, FlapLimit}]}),
                {P_newprop3, S3}
        end,

    %% Here's a more common reason for moving from inner projection to
    %% a normal projection: the old proj has an inner but the newprop
    %% does not.
    MoveFromInnerToNorm_p =
        case {inner_projection_exists(P_current),
              inner_projection_exists(P_newprop10)} of
            {true, false} -> true;
            {_, _}        -> false
        end,

    %% If P_current says that we believe that we're currently flapping,
    %% and if P_newprop10 says that we're no longer flapping, then we
    %% really ought to stop flapping, right.
    %%
    %% Not quite so simple....
    %%
    %% AAAAH, right.  The case I'm dealing with right now is an asymmetric
    %% partition in a 4 member chain that affects all_hosed=[a,b,c] but
    %% member D is *NOT* noticing anything different in the current scheme:
    %% {inner_projection_exists(current), inner_projection_exists(new)}
    %% is {true, true}.
    %% Yes, that hypothesis is confirmed by time-honored io:format() tracing.
    %%
    %% So, we need something to kick a silly member like 'd' out of its
    %% rut of am-still-flapping.  So, let's try this:
    %%   If we see a P_latest from author != MyName, and if P_latest's 
    %%   author's flap count is now 0 (latest!), but that same member's
    %%   flap count in P_current is non-zero, then we assume that author
    %%   has moved out of flapping state and that therefore we ought to do
    %%   the same.

    %% Remember! P_current is this manager's private in-use projection.
    %% It is always less than or equal to P_latest's epoch!
    Current_flap_counts = get_all_flap_counts(P_current),
    Latest_authors_flap_count_current = proplists:get_value(
                                         Author_latest, Current_flap_counts),
    Latest_flap_counts = get_all_flap_counts(P_latest),
    Latest_authors_flap_count_latest = proplists:get_value(
                                         Author_latest, Latest_flap_counts),
    Kicker_p = case {Latest_authors_flap_count_current,
                     Latest_authors_flap_count_latest} of
                   {NotUndef, undefined} when NotUndef /= undefined ->
                       %% OK, someone else has switched from non-zero flap
                       %% count to zero flap count.  But ... do not kick out
                       %% of our flapping mode locally if we do not have an
                       %% inner projection.
                       inner_projection_exists(P_current);
                   {_, _} ->
                       false
               end,

    ClauseInfo = [{inner_kicker, Kicker_p},
                  {inner_kicker2, {Latest_authors_flap_count_current,
                                   Latest_authors_flap_count_latest}},
                  {move_from_inner, MoveFromInnerToNorm_p}],
    ?REACT({a30, ?LINE, ClauseInfo}),
    if MoveFromInnerToNorm_p orelse Kicker_p ->
            %% Move from inner projection to outer.
            P_inner2A = inner_projection_or_self(P_current),
            ResetEpoch = P_newprop10#projection_v1.epoch_number,
            ResetAuthor = case P_current#projection_v1.upi of
                              [] ->
                                  %% Drat, fall back to current's author.
                                  P_current#projection_v1.author_server;
                              _ ->
                                  lists:last(P_current#projection_v1.upi)
                          end,
            ClauseInfo2 = [{move_from_inner_to_outer, true},
                           {old_author, P_inner2A#projection_v1.author_server},
                           {reset_author, ResetAuthor},
                           {reset_epoch, ResetEpoch}],
            P_inner2B =
                machi_projection:update_checksum(
                  P_inner2A#projection_v1{epoch_number=ResetEpoch,
                                          author_server=ResetAuthor,
                                          dbg=ClauseInfo++ClauseInfo2}),
            ReactI = [{inner2b,machi_projection:make_summary(P_inner2B)}],
            ?REACT({a30, ?LINE, ReactI}),
            %% In the past, we've tried:
            %%     react_to_env_C100(P_inner2B, P_latest, S);
            %%
            %% But we *know* that direct transition is racy/buggy: if
            %% P_latest UPIs are not unanimous, then we run the risk of
            %% non-disjoint UPIs; state B10 exists for a reason!
            %%
            %% So, we're going to use P_inner2B as our new proposal and run
            %% it through the regular system, as we did prior to 2015-04-14.
            %%
            %% OK, but we need to avoid a possible infinite loop by trying to
            %% use the inner projection as-is.  Because we're moving from
            %% inner to outer projections, the partition situation has
            %% altered significantly.  Use calc_projection() to find out what
            %% nodes are down *now* (as best as we can tell right now).
            {P_o, S_o, _Up2} = calc_projection2(P_inner2B, MyName, [], [], S10),
            react_to_env_A40(Retries, P_o, P_latest, LatestUnanimousP, S_o);
       true ->
            ?REACT({a30, ?LINE, []}),
            react_to_env_A40(Retries, P_newprop10, P_latest,
                             LatestUnanimousP, S10)
    end.

a40_latest_author_down(#projection_v1{author_server=LatestAuthor}=_P_latest,
                       #projection_v1{upi=[], repairing=[],
                                      all_members=AllMembers}=_P_newprop,
                       #ch_mgr{name=MyName, runenv=RunEnv}) ->
    %% P_newprop is the none projection.  P_newprop's down list is
    %% bogus, we cannot use it here.
    {Up, _Partitions, _RunEnv2} = calc_up_nodes(MyName, AllMembers, RunEnv),
    ?REACT({a40,?LINE,[{latest_author,LatestAuthor}, {up,Up}]}),
    not lists:member(LatestAuthor, Up);
a40_latest_author_down(#projection_v1{author_server=LatestAuthor}=_P_latest,
                       #projection_v1{down=NewPropDown}=_P_newprop, _S) ->
    lists:member(LatestAuthor, NewPropDown).

react_to_env_A40(Retries, P_newprop, P_latest, LatestUnanimousP,
                 #ch_mgr{name=MyName, consistency_mode=CMode,
                         proj=P_current}=S) ->
    ?REACT(a40),
    [{Rank_newprop, _}] = rank_projections([P_newprop], P_current),
    [{Rank_latest, _}] = rank_projections([P_latest], P_current),
    LatestAuthorDownP = a40_latest_author_down(P_latest, P_newprop, S)
                        andalso
                        P_latest#projection_v1.author_server /= MyName,
    ?REACT({a40, ?LINE,
            [{latest_author, P_latest#projection_v1.author_server},
             {author_is_down_p, LatestAuthorDownP}]}),

    if
        %% Epoch == 0 is reserved for first-time, just booting conditions.
        (Rank_newprop > 0 orelse (Rank_newprop == ?RANK_CP_MINORITY_QUORUM))
        andalso
        ((P_current#projection_v1.epoch_number > 0
          andalso
          P_latest#projection_v1.epoch_number > P_current#projection_v1.epoch_number)
         orelse
         not LatestUnanimousP) ->
            ?REACT({a40, ?LINE,
                    [{latest_epoch, P_latest#projection_v1.epoch_number},
                     {current_epoch, P_current#projection_v1.epoch_number},
                     {latest_unanimous_p, LatestUnanimousP}]}),

            %% 1st clause: someone else has written a newer projection
            %% 2nd clause: a network partition has healed, revealing a
            %%             differing opinion.
            react_to_env_B10(Retries, P_newprop, P_latest, LatestUnanimousP,
                             Rank_newprop, Rank_latest, S);

        Rank_newprop > 0
        andalso
        (P_latest#projection_v1.epoch_number < P_current#projection_v1.epoch_number
         orelse
         P_latest /= P_current) ->
            ?REACT({a40, ?LINE,
                    [{latest_epoch, P_latest#projection_v1.epoch_number},
                     {current_epoch, P_current#projection_v1.epoch_number},
                     {neq, P_latest /= P_current}]}),

            %% Both of these cases are rare.  Elsewhere, the code
            %% assumes that the local FLU's projection store is always
            %% available, so reads & writes to it aren't going to fail
            %% willy-nilly.  If that assumption is true, then we can
            %% reason as follows:
            %%
            %% a. If we can always read from the local FLU projection
            %% store, then the 1st clause isn't possible because
            %% P_latest's epoch # must be at least as large as
            %% P_current's epoch #
            %%
            %% b. If P_latest /= P_current, then there can't be a
            %% unanimous reply for P_latest, so the earlier 'if'
            %% clause would be triggered and so we could never reach
            %% this clause.
            %%
            %% I'm keeping this 'if' clause just in case the local FLU
            %% projection store assumption changes.
            react_to_env_B10(Retries, P_newprop, P_latest, LatestUnanimousP,
                             Rank_newprop, Rank_latest, S);

        %% A40a (see flowchart)
        Rank_newprop > Rank_latest ->
            ?REACT({a40, ?LINE,
                    [{rank_latest, Rank_latest},
                     {rank_newprop, Rank_newprop},
                     {latest_author, P_latest#projection_v1.author_server}]}),

            %% TODO: There may be an "improvement" here.  If we're the
            %% highest-ranking FLU in the all_members list, then if we make a
            %% projection where our UPI list is the same as P_latest's, and
            %% our repairing list is the same as P_latest's, then it may not
            %% be necessary to write our projection: it doesn't "improve"
            %% anything UPI-wise or repairing-wise.  But it isn't clear to me
            %% if it's 100% correct to "improve" here and skip writing
            %% P_newprop, yet.
            react_to_env_C300(P_newprop, P_latest, S);

        %% A40b (see flowchart)
        Rank_newprop > 0
        andalso
        P_latest#projection_v1.author_server == MyName
        andalso
        (P_newprop#projection_v1.upi /= P_latest#projection_v1.upi
         orelse
         P_newprop#projection_v1.repairing /= P_latest#projection_v1.repairing) ->
            ?REACT({a40, ?LINE,
                   [{latest_author, P_latest#projection_v1.author_server},
                   {newprop_upi, P_newprop#projection_v1.upi},
                   {latest_upi, P_latest#projection_v1.upi},
                   {newprop_repairing, P_newprop#projection_v1.repairing},
                   {latest_repairing, P_latest#projection_v1.repairing}]}),

            react_to_env_C300(P_newprop, P_latest, S);

        %% A40c (see flowchart)
        LatestAuthorDownP ->
            ?REACT({a40, ?LINE,
                   [{latest_author, P_latest#projection_v1.author_server},
                    {author_is_down_p, LatestAuthorDownP}]}),

            %% TODO: I believe that membership in the
            %% P_newprop#projection_v1.down is not sufficient for long
            %% chains.  Rather, we ought to be using a full broadcast
            %% gossip of server up status.
            %%
            %% Imagine 5 servers in an "Olympic Rings" style
            %% overlapping network paritition, where ring1 = upper
            %% leftmost and ring5 = upper rightmost.  It's both
            %% possible and desirable for ring5's projection to be
            %% seen (public) by ring1.  Ring5's projection's rank is
            %% definitely higher than ring1's proposed projection's
            %% rank ... but we're in a crazy netsplit where:
            %%  * if we accept ring5's proj: only one functioning chain
            %%    ([ring4,ring5] but stable
            %%  * if we accept ring1's proj: two functioning chains
            %%    ([ring1,ring2] and [ring4,ring5] indepependently)
            %%    but unstable: we're probably going to flap back & forth?!
            react_to_env_C300(P_newprop, P_latest, S);

        true ->
            ?REACT({a40, ?LINE, [true]}),

            FinalProps = [{throttle_seconds, 0}],
            react_to_env_A50(P_latest, FinalProps, S)
    end.

react_to_env_A50(P_latest, FinalProps, #ch_mgr{proj=P_current}=S) ->
    ?REACT(a50),
    ?REACT({a50, ?LINE, [{current_epoch, P_current#projection_v1.epoch_number},
                         {latest_epoch, P_latest#projection_v1.epoch_number},
                         {final_props, FinalProps}]}),
<<<<<<< HEAD
%% io:format(user, "A50: ~p: ~W\n", [S#ch_mgr.name, get(react), 60]),
%%if S#ch_mgr.name == a -> io:format(user, "A50: ~p: ~P\n", [S#ch_mgr.name, get(react), 60]); true -> ok end,
    {{no_change, FinalProps, P_latest#projection_v1.epoch_number}, S}.
=======
    {{no_change, FinalProps, P_current#projection_v1.epoch_number}, S}.
>>>>>>> dcbc3b45

react_to_env_B10(Retries, P_newprop, P_latest, LatestUnanimousP,
                 Rank_newprop, Rank_latest,
                 #ch_mgr{name=MyName, flap_limit=FlapLimit}=S)->
    ?REACT(b10),

    {_P_newprop_flap_time, P_newprop_flap_count} = get_flap_count(P_newprop),
    UnanimousLatestInnerNotRelevant_p =
        case inner_projection_exists(P_latest) of
            true when P_latest#projection_v1.author_server /= MyName ->
                #projection_v1{down=Down_inner} = inner_projection_or_self(
                                                    P_latest),
                case lists:member(MyName, Down_inner) of
                    true ->
                        %% Some foreign author's inner projection thinks that
                        %% I'm down.  Silly!  We ought to ignore this one.
                        ?REACT({b10, ?LINE, [{down_inner, Down_inner}]}),
                        true;
                    false ->
                        ?REACT({b10, ?LINE, [{down_inner, Down_inner}]}),
                        false
                end;
            _Else_u ->
                false
        end,

    if
        LatestUnanimousP
        andalso
        UnanimousLatestInnerNotRelevant_p ->
            ?REACT({b10, ?LINE, []}),

            %% Do not go to C100, because we want to ignore this latest
            %% proposal.  Write ours instead via C300.
            react_to_env_C300(P_newprop, P_latest, S);

        LatestUnanimousP ->
            ?REACT({b10, ?LINE,
                    [{latest_unanimous_p, LatestUnanimousP},
                     {latest_epoch,P_latest#projection_v1.epoch_number},
                     {latest_author,P_latest#projection_v1.author_server},
                     {newprop_epoch,P_newprop#projection_v1.epoch_number},
                     {newprop_author,P_newprop#projection_v1.author_server}
                    ]}),

            react_to_env_C100(P_newprop, P_latest, S);

        P_newprop_flap_count >= FlapLimit ->
            %% I am flapping ... what else do I do?
            ?REACT({b10, ?LINE, [i_am_flapping,
                                 {newprop_flap_count, P_newprop_flap_count},
                                 {flap_limit, FlapLimit}]}),
            case proplists:get_value(private_write_verbose, S#ch_mgr.opts) of
                true ->
                    ok; %% ?V("{FLAP: ~w flaps ~w}!  ", [S#ch_mgr.name, P_newprop_flap_count]);
                _ ->
                    ok
            end,
            %% MEANWHILE, we have learned some things about this
            %% algorithm in the past many months.  With the introduction
            %% of the "inner projection" concept, we know that the inner
            %% projection may be stable but the "outer" projection will
            %% continue to be flappy for as long as there's an
            %% asymmetric network partition somewhere.  We now know that
            %% that flappiness is OK and that the only problem with it
            %% is that it needs to be slowed down so that we don't have
            %% zillions of public projection proposals written every
            %% second.
            %%
            %% It doesn't matter if the FlapLimit count mechanism
            %% doesn't give an accurate sense of global flapping state.
            %% FlapLimit is enough to be able to tell us to slow down.

            %% We already know that I'm flapping.  We need to
            %% signal to the rest of the world that I'm writing
            %% and flapping and churning, so we cannot always
            %% go to A50 from here.
            %%
            %% If we do go to A50, then recommend that we poll less
            %% frequently.
            {X, S2} = gimme_random_uniform(100, S),
            if X < 80 ->
                    ?REACT({b10, ?LINE, [flap_stop]}),
                    ThrottleTime = if P_newprop_flap_count <  500 -> 1;
                                      P_newprop_flap_count < 1000 -> 5;
                                      P_newprop_flap_count < 5000 -> 10;
                                      true                        -> 30
                                   end,
                    FinalProps = [{my_flap_limit, FlapLimit},
                                  {throttle_seconds, ThrottleTime}],
                    react_to_env_A50(P_latest, FinalProps, S2);
               true ->
                    %% It is our moral imperative to write so that
                    %% the flap cycle continues enough times so that
                    %% everyone notices then eventually falls into
                    %% consensus.
                    react_to_env_C300(P_newprop, P_latest, S2)
            end;

        Retries > 2 ->
            ?REACT({b10, ?LINE, [{retries, Retries}]}),

            %% The author of P_latest is too slow or crashed.
            %% Let's try to write P_newprop and see what happens!
            react_to_env_C300(P_newprop, P_latest, S);

        Rank_latest >= Rank_newprop
        andalso
        P_latest#projection_v1.author_server /= MyName ->
            ?REACT({b10, ?LINE,
                    [{rank_latest, Rank_latest},
                     {rank_newprop, Rank_newprop},
                     {latest_author, P_latest#projection_v1.author_server}]}),

            %% TODO: Is a UnanimousLatestInnerNotRelevant_p test needed in this clause???

            %% Give the author of P_latest an opportunity to write a
            %% new projection in a new epoch to resolve this mixed
            %% opinion.
            react_to_env_C200(Retries, P_latest, S);

        true ->
            ?REACT({b10, ?LINE}),
            ?REACT({b10, ?LINE, [{retries,Retries},{rank_latest, Rank_latest},                     {rank_newprop, Rank_newprop},                     {latest_author, P_latest#projection_v1.author_server}]}), % TODO debug delete me!

            %% P_newprop is best, so let's write it.
            react_to_env_C300(P_newprop, P_latest, S)
    end.

react_to_env_C100(P_newprop, #projection_v1{author_server=Author_latest,
                                            flap=Flap_latest0}=P_latest,
                  #ch_mgr{name=MyName, proj=P_current,
                          not_sanes=NotSanesDict0}=S) ->
    ?REACT(c100),

    Sane = projection_transition_is_sane(P_current, P_latest, MyName),
    %% if Sane == true -> ok;  true -> ?V("insane-~w-~w,", [MyName, P_newprop#projection_v1.epoch_number]) end, %%% DELME!!!
    if Sane == true -> ok;  true -> ?V("insane-~w-~w-~p,", [MyName, P_newprop#projection_v1.epoch_number, Sane]) end, %%% DELME!!!
    Flap_latest = if is_record(Flap_latest0, flap_i) ->
                          Flap_latest0;
                     true ->
                          #flap_i{flapping_me=false}
                  end,
    ?REACT({c100, ?LINE, [zoo, {me,MyName}, {author_latest,Author_latest},
                          {flap_latest,Flap_latest},
                          {flapping_me,Flap_latest#flap_i.flapping_me}]}),

    %% Note: The value of `Sane' may be `true', `false', or `term() /= true'.
    %%       The error value `false' is reserved for chain order violations.
    %%       Any other non-true value can be used for projection structure
    %%       construction errors, checksum error, etc.
    case Sane of
        _ when P_current#projection_v1.epoch_number == 0 ->
            %% Epoch == 0 is reserved for first-time, just booting conditions.
            ?REACT({c100, ?LINE, [first_write]}),
            if Sane == true -> ok;  true -> ?V("insane-~w-~w@~w,", [MyName, P_newprop#projection_v1.epoch_number, ?LINE]) end, %%% DELME!!!
            react_to_env_C110(P_latest, S);
        true ->
            ?REACT({c100, ?LINE, [sane]}),
            if Sane == true -> ok;  true -> ?V("insane-~w-~w@~w,", [MyName, P_newprop#projection_v1.epoch_number, ?LINE]) end, %%% DELME!!!
            react_to_env_C110(P_latest, S);
        %% 20150715: I've seen this loop happen with {expected_author2,X}
        %% where nobody agrees, weird.
        DoctorSays ->
            ?REACT({c100, ?LINE, [{not_sane, DoctorSays}]}),
            %% This is a fun case.  We had just enough asymmetric partition
            %% to cause the chain to fragment into two *incompatible* and
            %% *overlapping membership* chains, but the chain fragmentation
            %% happened "quickly" enough so that by the time everyone's flap
            %% counters hit the flap_limit, the asymmetric partition has
            %% disappeared ... we'd be stuck in a flapping state forever (or
            %% until the partition situation changes again, which might be a
            %% very long time).
            %%
            %% Alas, this case took a long time to find in model checking
            %% zillions of asymmetric partitions.  Our solution is a bit
            %% harsh: we fall back to the "none projection" and let the chain
            %% reassemble from there.  Hopefully this case is quite rare,
            %% since asymmetric partitions (we assume) are pretty rare?
            %%
            %% Examples of overlapping membership insanity (at same instant):
            %% Key: {author, suggested UPI, suggested Reparing}
            %%
            %%     {a,[a,b],[c,d,e]},
            %%     {b,[a,b],[c,d,e]},
            %%     {c,[e,b],[a,c,d]},
            %%     {d,[a,b],[c,d,e]},
            %%     {e,[e,b],[a,c,d]},
            %% OR
            %%     [{a,[c,e],[a,b,d]},
            %%      {b,[e,a,b,c,d],[]},
            %%      {c,[c,e],[a,b,d]},
            %%      {d,[c,e],[a,b,d]},
            %%      {e,[c,e],[a,b,d]}]
            %%
            %% So, I'd tried this kind of "if everyone is doing it, then we
            %% 'agree' and we can do something different" strategy before,
            %% and it didn't work then.  Silly me.  Distributed systems
            %% lesson #823: do not forget the past.  In a situation created
            %% by PULSE, of all=[a,b,c,d,e], b & d & e were scheduled
            %% completely unfairly.  So a & c were the only authors ever to
            %% suceessfully write a suggested projection to a public store.
            %% Oops.
            %%
            %% So, we're going to keep track in #ch_mgr state for the number
            %% of times that this insane judgement has happened.
            %%
            %% See also: comment in do_react_to_env() about
            %% non-flapping-scenario that can also cause us to want to
            %% collapse to the none_projection to break a
            %% livelock/infinite loop.
            react_to_env_C100_inner(Author_latest, NotSanesDict0, MyName,
                                    P_newprop, P_latest, S)
    end.

react_to_env_C100_inner(Author_latest, NotSanesDict0, MyName,
                        P_newprop, P_latest, S) ->
    NotSanesDict = orddict:update_counter(Author_latest, 1, NotSanesDict0),
    S2 = S#ch_mgr{not_sanes=NotSanesDict, sane_transitions=0},
    case orddict:fetch(Author_latest, NotSanesDict) of
        N when N > ?TOO_FREQUENT_BREAKER ->
            ?V("\n\nYOYO ~w breaking the cycle of ~p\n", [MyName, machi_projection:make_summary(P_latest)]),
            ?REACT({c100, ?LINE, [{not_sanes_author_count, N}]}),
            react_to_env_C103(P_latest, S2);
        N ->
           ?V("YOYO,~w,~w,~w,",[MyName, P_latest#projection_v1.epoch_number,N]),
            ?REACT({c100, ?LINE, [{not_sanes_author_count, N}]}),
            %% P_latest is not sane.
            %% By process of elimination, P_newprop is best,
            %% so let's write it.
            react_to_env_C300(P_newprop, P_latest, S2)
    end.

react_to_env_C103(#projection_v1{epoch_number=Epoch_latest,
                                 all_members=All_list,
                                 members_dict=MembersDict} = P_latest,
                  #ch_mgr{name=MyName, proj=P_current}=S) ->
    #projection_v1{epoch_number=Epoch_latest,
                   all_members=All_list,
                   members_dict=MembersDict} = P_latest,
    #projection_v1{witnesses=Witness_list} = P_current,
    P_none0 = make_none_projection(MyName, All_list, Witness_list, MembersDict),
    P_none1 = P_none0#projection_v1{epoch_number=Epoch_latest,
                                    dbg=[{none_projection,true}]},
    P_none = machi_projection:update_checksum(P_none1),
    %% Use it, darn it, because it's 100% safe.  And exit flapping state.
    ?REACT({c103, ?LINE,
            [{current_epoch, P_current#projection_v1.epoch_number},
             {none_projection_epoch, Epoch_latest}]}),
    %% Reset the not_sanes count dictionary here, or else an already
    %% ?TOO_FREQUENT_BREAKER count for an author might prevent a
    %% transition from C100_inner()->C300, which can lead to infinite
    %% looping C100->C103->C100.
    react_to_env_C100(P_none, P_none, clear_flapping_state(S)).

react_to_env_C110(P_latest, #ch_mgr{name=MyName} = S) ->
    ?REACT(c110),
    ?REACT({c110, [{latest_epoch, P_latest#projection_v1.epoch_number}]}),
    Extra_todo = [{react,get(react)}],
    P_latest2 = machi_projection:update_dbg2(P_latest, Extra_todo),

    MyNamePid = proxy_pid(MyName, S),
    Goo = P_latest2#projection_v1.epoch_number,
    %% This is the local projection store.  Use a larger timeout, so
    %% that things locally are pretty horrible if we're killed by a
    %% timeout exception.
    %% ok = ?FLU_PC:write_projection(MyNamePid, private, P_latest2, ?TO*30),
    Goo = P_latest2#projection_v1.epoch_number,
    %% ?V("HEE110 ~w ~w ~w\n", [S#ch_mgr.name, self(), lists:reverse(get(react))]),

    case {?FLU_PC:write_projection(MyNamePid, private, P_latest2,?TO*30),Goo} of
        {ok, Goo} ->
            ?REACT({c120, [{write, ok}]}),
            perhaps_verbose_c110(P_latest2, S),
            %% We very intentionally do *not* pass P_latest2 forward: we must avoid
            %% bloating the dbg2 list!
            react_to_env_C120(P_latest, [], S);
        {{error, bad_arg}, _Goo} ->
            ?REACT({c120, [{write, bad_arg}]}),
            %% seems to work: react_to_env_A50(P_latest, [], S); % stop for now...

            %% React to new public write by restarting the iteration.
            %% Hrmmm, going back to A20 triggers {error,written} problem??
            react_to_env_A20(0, S);
        Else ->
            Summ = machi_projection:make_summary(P_latest),
            io:format(user, "C110 error by ~w: ~w, ~w\n~p\n",
                      [MyName, Else, Summ, get(react)]),
            error_logger:error_msg("C110 error by ~w: ~w, ~w, ~w\n",
                                   [MyName, Else, Summ, get(react)]),
            exit({c110_failure, MyName, Else, Summ})
<<<<<<< HEAD
    end,
    case proplists:get_value(private_write_verbose, S#ch_mgr.opts) of
        true ->
            {_,_,C} = os:timestamp(),
            MSec = trunc(C / 1000),
            {HH,MM,SS} = time(),
            P_latest2x = P_latest2#projection_v1{dbg2=[]}, % limit verbose len.
            case inner_projection_exists(P_latest2) of
                false ->
                    Last2 = get(last_verbose),
                    Summ2 = machi_projection:make_summary(P_latest2x),
                    case proplists:get_value(private_write_verbose,
                                             S#ch_mgr.opts) of
                        true when Summ2 /= Last2 ->
                            put(last_verbose, Summ2),
                            ?V("\n~2..0w:~2..0w:~2..0w.~3..0w ~p uses plain: ~w\n",
                              [HH,MM,SS,MSec, S#ch_mgr.name, Summ2]);
                        _ ->
                            ok
                    end;
                true ->
                    Last2 = get(last_verbose),
                    P_inner = inner_projection_or_self(P_latest2),
                    P_innerx = P_inner#projection_v1{dbg2=[]}, % limit verbose len.
                    Summ2 = machi_projection:make_summary(P_innerx),
                    case proplists:get_value(private_write_verbose,
                                             S#ch_mgr.opts) of
                        true when Summ2 /= Last2 ->
                            put(last_verbose, Summ2),
                            ?V("\n~2..0w:~2..0w:~2..0w.~3..0w ~p uses inner: (outer epoch ~w) ~w: ~w\n",
                              [HH,MM,SS,MSec, S#ch_mgr.name, P_latest2#projection_v1.epoch_number, Summ2, get(react)]);
                        _ ->
                            ok
                    end
            end;
        _ ->
            ok
    end,
    react_to_env_C120(P_latest, [], S).
=======
    end.
>>>>>>> dcbc3b45

react_to_env_C120(P_latest, FinalProps, #ch_mgr{proj_history=H,
                                                sane_transitions=Xtns}=S) ->
    ?REACT(c120),
    H2 = queue:in(P_latest, H),
    H3 = case queue:len(H2) of
             %% TODO: revisit this constant?  Is this too long as a base?
             %% My hunch is that it's fine and that the flap_limit needs to
             %% be raised much higher (because it can increase several ticks
             %% without a newer public epoch proposed anywhere).
             X when X > length(P_latest#projection_v1.all_members) * 2 ->
                 {_V, Hxx} = queue:out(H2),
                 Hxx;
             _ ->
                 H2
         end,
    %% HH = [if is_atom(X) -> X; is_tuple(X) -> {element(1,X), element(2,X)} end || X <- get(react), is_atom(X) orelse size(X) == 3],
    %% ?V("HEE120 ~w ~w ~w\n", [S#ch_mgr.name, self(), lists:reverse(HH)]),

    ?REACT({c120, [{latest, machi_projection:make_summary(P_latest)}]}),
    {{now_using, FinalProps, P_latest#projection_v1.epoch_number},
     S#ch_mgr{proj=P_latest, proj_history=H3, sane_transitions=Xtns + 1}}.

react_to_env_C200(Retries, P_latest, S) ->
    ?REACT(c200),
    try
        AuthorProxyPid = proxy_pid(P_latest#projection_v1.author_server, S),
        ?FLU_PC:kick_projection_reaction(AuthorProxyPid, [])
    catch _Type:_Err ->
            %% ?V("TODO: tell_author_yo is broken: ~p ~p\n",
            %%           [_Type, _Err]),
            ok
    end,
    react_to_env_C210(Retries, S).

react_to_env_C210(Retries, #ch_mgr{name=MyName, proj=Proj} = S) ->
    ?REACT(c210),
    sleep_ranked_order(10, 100, MyName, Proj#projection_v1.all_members),
    react_to_env_C220(Retries, S).

react_to_env_C220(Retries, S) ->
    ?REACT(c220),
    react_to_env_A20(Retries + 1, S).

react_to_env_C300(#projection_v1{epoch_number=_Epoch_newprop}=P_newprop,
                  #projection_v1{epoch_number=_Epoch_latest}=_P_latest, S) ->
    ?REACT(c300),

    react_to_env_C310(machi_projection:update_checksum(P_newprop), S).

react_to_env_C310(P_newprop, S) ->
    ?REACT(c310),
    Epoch = P_newprop#projection_v1.epoch_number,
    {WriteRes, S2} = cl_write_public_proj_skip_local_error(Epoch, P_newprop, S),
    ?REACT({c310, ?LINE,
            [{newprop, machi_projection:make_summary(P_newprop)},
            {write_result, WriteRes}]}),
    react_to_env_A10(S2).

calculate_flaps(P_newprop, _P_current, _FlapLimit,
                #ch_mgr{name=MyName, proj_history=H, flap_start=FlapStart,
                        flaps=Flaps, runenv=RunEnv1}=S) ->
    HistoryPs = queue:to_list(H),
    Ps = HistoryPs ++ [P_newprop],
    UniqueProposalSummaries = lists:usort([{P#projection_v1.upi,
                                            P#projection_v1.repairing,
                                            P#projection_v1.down} || P <- Ps]),

    {_WhateverUnanimous, BestP, Props, _S} =
        cl_read_latest_projection(private, S),
    NotBestPs = proplists:get_value(not_unanimous_answers, Props, []),
    DownUnion = lists:usort(
                  lists:flatten(
                    [P#projection_v1.down ||
                        P <- [BestP|NotBestPs]])),
    HosedTransUnion = proplists:get_value(trans_all_hosed, Props),
    TransFlapCounts0 = proplists:get_value(trans_all_flap_counts, Props),

    %% NOTE: bad_answer_flus are probably due to timeout or some other network
    %%       glitch, i.e., anything other than {ok, P::projection()}
    %%       response from machi_flu0:proj_read_latest().
    BadFLUs = proplists:get_value(bad_answer_flus, Props),

    RemoteTransFlapCounts1 = lists:keydelete(MyName, 1, TransFlapCounts0),
    RemoteTransFlapCounts =
        [X || {_FLU, {{_FlEpk,FlTime}, _FlapCount}}=X <- RemoteTransFlapCounts1,
              FlTime /= ?NOT_FLAPPING],
    TempNewFlaps = Flaps + 1,
    TempAllFlapCounts = lists:sort([{MyName, {FlapStart, TempNewFlaps}}|
                                    RemoteTransFlapCounts]),
    %% Sanity check.
    true = lists:all(fun({_,{_,_}}) -> true;
                        (_)         -> false end, TempAllFlapCounts),

    %% H is the bounded history of all of this manager's private
    %% projection store writes.  If we've proposed the *same*
    %% {UPI+Repairing, Down} combination for the entire length of our
    %% bounded size of H, then we're flapping.
    %%
    %% If we're flapping, then we use our own flap counter and that of
    %% all of our peer managers to see if we've all got flap counters
    %% that exceed the flap_limit.  If that global condition appears
    %% true, then we "blow the circuit breaker" by stopping our
    %% participation in the flapping store (via the shortcut to A50).
    %%
    %% We reset our flap counter on any of several conditions:
    %%
    %% 1. If our bounded history H contains more than one proposal,
    %%    then by definition we are not flapping.
    %% 2. If a remote manager is flapping and has re-started a new
    %%    flapping episode.
    %% 3. If one of the remote managers that we saw earlier has
    %%    stopped flapping.

    ?REACT({calculate_flaps, queue:len(H), UniqueProposalSummaries}),
    case {queue:len(H), UniqueProposalSummaries} of
        {N, [_]} when N >= length(P_newprop#projection_v1.all_members) ->
            NewFlaps = TempNewFlaps,
            if element(2,FlapStart) == ?NOT_FLAPPING ->
                    NewFlapStart = {{epk,P_newprop#projection_v1.epoch_number},now()};
               true ->
                    NewFlapStart = FlapStart
            end,

            %% Wow, this behavior is almost spooky.
            %%
            %% For an example partition map [{c,a}], on the very first
            %% time this 'if' clause is hit by FLU b, AllHosed=[a,c].
            %% How the heck does B know that??
            %%
            %% If I use:
            %% DownUnionQQQ = [{P#projection_v1.epoch_number, P#projection_v1.author_server, P#projection_v1.down} || P <- [BestP|NotBestPs]],
            %% AllHosed = [x_1] ++ DownUnion ++ [x_2] ++ HosedTransUnion ++ [x_3] ++ BadFLUs ++ [{downunionqqq, DownUnionQQQ}];
            %%
            %% ... then b sees this when proposing epoch 451:
            %%
            %% {all_hosed,
            %%  [x_1,a,c,x_2,x_3,
            %%   {downunionqqq,
            %%    [{450,a,[c]},{449,b,[]},{448,c,[a]},{441,d,[]}]}]},
            %%
            %% So b's working on epoch 451 at the same time that d's latest
            %% public projection is only epoch 441.  But there's enough
            %% lag so that b can "see" that a's bad=[c] (due to
            %% {error,partition}!) and c's bad=[a].  So voila, b
            %% magically knows about both problem FLUs.  Weird/cool.

            AllFlapCounts = TempAllFlapCounts,
            AnnotatedBadFLUs = [{MyName, problem_with, FLU} || FLU <- BadFLUs],
            AllHosed = lists:usort(DownUnion ++ HosedTransUnion ++ BadFLUs ++
                                       AnnotatedBadFLUs);
        {_N, _} ->
            NewFlaps = 0,
            NewFlapStart = ?NOT_FLAPPING_START,
            AllFlapCounts = [],
            AllHosed = []
    end,

    FlappingI = make_flapping_i(NewFlapStart, NewFlaps, AllHosed,
                                AllFlapCounts, BadFLUs),
    %% NOTE: Just because we increment flaps here, there's no correlation
    %%       to successful public proj store writes!  For example,
    %%       if we loop through states C2xx a few times, we would incr
    %%       flaps each time ... but the C2xx path doesn't write a new
    %%       proposal to everyone's public proj stores.  Similarly,
    %%       if we go through to C300, we will *try* to write to all public
    %%       stores, but the C3xx path doesn't care if all of those write
    %%       attempts *fail*.  Our flap count is a rough heuristic only, and
    %%       a large local flaps count gives no concrete guarantee that any
    %%       communication has been successful with any other part of the
    %%       cluster.
    %% TODO: 2015-03-04: I'm growing increasingly suspicious of
    %% the 'runenv' variable that's threaded through all this code.
    %% It isn't doing what I'd originally intended.  Fix it.
    {machi_projection:update_checksum(P_newprop#projection_v1{
                                                         flap=FlappingI}),
     S#ch_mgr{flaps=NewFlaps, flap_start=NewFlapStart, runenv=RunEnv1}}.

make_flapping_i() ->
    make_flapping_i({{epk,-1},?NOT_FLAPPING}, 0, [], [], []).

make_flapping_i(NewFlapStart, NewFlaps, AllHosed, AllFlapCounts, BadFLUs) ->
    #flap_i{flap_count={NewFlapStart, NewFlaps},
            all_hosed=AllHosed,
            all_flap_counts=lists:sort(AllFlapCounts),
            bad=BadFLUs}.

projection_transitions_are_sane(Ps, RelativeToServer) ->
    projection_transitions_are_sane(Ps, RelativeToServer, false).

-ifdef(TEST).
projection_transitions_are_sane_retrospective(Ps, RelativeToServer) ->
    projection_transitions_are_sane(Ps, RelativeToServer, true).
-endif. % TEST

projection_transitions_are_sane([], _RelativeToServer, _RetrospectiveP) ->
    true;
projection_transitions_are_sane([_], _RelativeToServer, _RetrospectiveP) ->
    true;
projection_transitions_are_sane([P1, P2|T], RelativeToServer, RetrospectiveP) ->
    case projection_transition_is_sane(P1, P2, RelativeToServer,
                                       RetrospectiveP) of
        true ->
            projection_transitions_are_sane([P2|T], RelativeToServer,
                                           RetrospectiveP);
        Else ->
            Else
    end.

-ifdef(TEST).
projection_transition_is_sane_retrospective(P1, P2, RelativeToServer) ->
    projection_transition_is_sane(P1, P2, RelativeToServer, true).
-endif. % TEST

projection_transition_is_sane(P1, P2, RelativeToServer) ->
    projection_transition_is_sane(P1, P2, RelativeToServer, false).

%% @doc Check if a projection transition is sane &amp; safe.
%%
%% NOTE: The return value convention is `true' for sane/safe and
%% `term() /= true' for any unsafe/insane value.

projection_transition_is_sane(P1, P2, RelativeToServer, RetrospectiveP) ->
    put(why2, []),
    case projection_transition_is_sane_with_si_epoch(
           P1, P2, RelativeToServer, RetrospectiveP) of
        true ->
            HasInner1 = inner_projection_exists(P1),
            HasInner2 = inner_projection_exists(P2),
            if HasInner1 orelse HasInner2 ->
                    Inner1 = inner_projection_or_self(P1),
                    Inner2 = inner_projection_or_self(P2),
                    if HasInner1 andalso HasInner2 ->
                       %% In case of inner->inner transition, we must allow
                       %% the epoch number to remain constant.  Thus, we
                       %% call the function that does not check for a
                       %% strictly-increasing epoch.
                       ?RETURN2(
                         projection_transition_is_sane_final_review(P1, P2,
                           projection_transition_is_sane_except_si_epoch(
                            Inner1, Inner2, RelativeToServer, RetrospectiveP)));
                   true ->
                       ?RETURN2(
                         projection_transition_is_sane_final_review(P1, P2,
                           projection_transition_is_sane_with_si_epoch(
                            Inner1, Inner2, RelativeToServer, RetrospectiveP)))
                    end;
               true ->
                    ?RETURN2(true)
            end;
        Else ->
            ?RETURN2(Else)
    end.

projection_transition_is_sane_final_review(_P1, P2,
                                           {expected_author2,UPI1_tail}=Else) ->
    %% Reminder: P1 & P2 are outer projections
    %%
    %% We have a small problem for state transition sanity checking in the
    %% case where we are flapping *and* a repair has finished.  One of the
    %% sanity checks in simple_chain_state_transition_is_sane(() is that
    %% the author of P2 in this case must be the tail of P1's UPI: i.e.,
    %% it's the tail's responsibility to perform repair, therefore the tail
    %% must damn well be the author of any transition that says a repair
    %% finished successfully.
    %%
    %% The problem is that author_server of the inner projection does not
    %% reflect the actual author!  See the comment with the text
    %% "The inner projection will have a fake author" in react_to_env_A30().
    %%
    %% So, there's a special return value that tells us to try to check for
    %% the correct authorship here.

    if UPI1_tail == P2#projection_v1.author_server ->
            ?RETURN2(true);
       true ->
            ?RETURN2(Else)
    end;
projection_transition_is_sane_final_review(_P1, _P2, Else) ->
    ?RETURN2(Else).

%% @doc Check if a projection transition is sane &amp; safe with a
%%      strictly increasing epoch number.
%%
%% NOTE: The return value convention is `true' for sane/safe and
%% `term() /= true' for any unsafe/insane value.

projection_transition_is_sane_with_si_epoch(
  #projection_v1{epoch_number=Epoch1} = P1,
  #projection_v1{epoch_number=Epoch2} = P2,
  RelativeToServer, RetrospectiveP) ->
    case projection_transition_is_sane_except_si_epoch(
           P1, P2, RelativeToServer, RetrospectiveP) of
        true ->
            %% Must be a strictly increasing epoch.
            case Epoch2 > Epoch1 of
                true ->
                    ?RETURN2(true);
                false ->
                    ?RETURN2({epoch_not_si, Epoch2, 'not_gt', Epoch1})
            end;
        Else ->
            ?RETURN2(Else)
    end.

%% @doc Check if a projection transition is sane &amp; safe with the
%%      exception of a strictly increasing epoch number (equality is ok).
%%
%% NOTE: The return value convention is `true' for sane/safe and
%% `term() /= true' for any unsafe/insane value.

projection_transition_is_sane_except_si_epoch(
  #projection_v1{epoch_number=Epoch1,
                 epoch_csum=CSum1,
                 creation_time=CreationTime1,
                 mode=CMode1,
                 author_server=AuthorServer1,
                 all_members=All_list1,
                 witnesses=Witness_list1,
                 down=Down_list1,
                 upi=UPI_list1,
                 repairing=Repairing_list1,
                 dbg=Dbg1} = P1,
  #projection_v1{epoch_number=Epoch2,
                 epoch_csum=CSum2,
                 creation_time=CreationTime2,
                 mode=CMode2,
                 author_server=AuthorServer2,
                 all_members=All_list2,
                 witnesses=Witness_list2,
                 down=Down_list2,
                 upi=UPI_list2,
                 repairing=Repairing_list2,
                 dbg=Dbg2} = P2,
  RelativeToServer, __TODO_RetrospectiveP) ->
 ?RETURN2(undefined),
 try
    %% General notes:
    %%
    %% I'm making no attempt to be "efficient" here.  All of these data
    %% structures are small, and the funcs aren't called zillions of times per
    %% second.

    CMode1 = CMode2,
    true = is_integer(Epoch1) andalso is_integer(Epoch2),
    true = is_binary(CSum1) andalso is_binary(CSum2),
    {_,_,_} = CreationTime1,
    {_,_,_} = CreationTime2,
    true = is_atom(AuthorServer1) andalso is_atom(AuthorServer2), % todo type may change?
    true = is_list(All_list1) andalso is_list(All_list2),
    true = is_list(Witness_list1) andalso is_list(Witness_list2),
    true = is_list(Down_list1) andalso is_list(Down_list2),
    true = is_list(UPI_list1) andalso is_list(UPI_list2),
    true = is_list(Repairing_list1) andalso is_list(Repairing_list2),
    true = is_list(Dbg1) andalso is_list(Dbg2),

    %% Don't check for strictly increasing epoch here: that's the job of
    %% projection_transition_is_sane_with_si_epoch().
    true = Epoch2 >= Epoch1,

    %% No duplicates
    true = lists:sort(Witness_list2) == lists:usort(Witness_list2),
    true = lists:sort(Down_list2) == lists:usort(Down_list2),
    true = lists:sort(UPI_list2) == lists:usort(UPI_list2),
    true = lists:sort(Repairing_list2) == lists:usort(Repairing_list2),

    %% Disjoint-ness
    All_list1 = All_list2,                 % todo will probably change
    %% true = lists:sort(All_list2) == lists:sort(Down_list2 ++ UPI_list2 ++
    %%                                                Repairing_list2),
    [] = [X || X <- Witness_list2, not lists:member(X, All_list2)],
    [] = [X || X <- Down_list2, not lists:member(X, All_list2)],
    [] = [X || X <- UPI_list2, not lists:member(X, All_list2)],
    [] = [X || X <- Repairing_list2, not lists:member(X, All_list2)],
    DownS2 = sets:from_list(Down_list2),
    UPIS2 = sets:from_list(UPI_list2),
    RepairingS2 = sets:from_list(Repairing_list2),
    true = sets:is_disjoint(DownS2, UPIS2),
    true = sets:is_disjoint(DownS2, RepairingS2),
    true = sets:is_disjoint(UPIS2, RepairingS2),

    %% We won't check the checksum of P1, but we will of P2.
    P2 = machi_projection:update_checksum(P2),

    %% Hooray, all basic properties of the projection's elements are
    %% not obviously bad.  Now let's check if the UPI+Repairing->UPI
    %% transition is good.
    %%
    %% NOTE: chain_state_transition_is_sane() only cares about strong
    %% consistency violations and (because witness servers don't store
    %% any data) doesn't care about witness servers.  So we remove all
    %% witnesses from the UPI lists before calling
    %% chain_state_transition_is_sane()
    UPI_list1w = UPI_list1 -- Witness_list1,
    UPI_list2w = UPI_list2 -- Witness_list2,
    ?RETURN2(
       chain_state_transition_is_sane(AuthorServer1, UPI_list1w,Repairing_list1,
                                      AuthorServer2, UPI_list2w))
 catch
     _Type:_Err ->
         ?RETURN2(oops),
         S1 = machi_projection:make_summary(P1),
         S2 = machi_projection:make_summary(P2),
         Trace = erlang:get_stacktrace(),
         %% There are basic data structure checks only, do not return `false'
         %% here.
         {err, _Type, _Err, from, S1, to, S2, relative_to, RelativeToServer,
          history, (catch lists:sort([no_history])),
          stack, Trace}
 end.

sleep_ranked_order(MinSleep, MaxSleep, FLU, FLU_list) ->
    USec = calc_sleep_ranked_order(MinSleep, MaxSleep, FLU, FLU_list),
    timer:sleep(USec),
    USec.

calc_sleep_ranked_order(MinSleep, MaxSleep, FLU, FLU_list) ->
    Front = lists:takewhile(fun(X) -> X /= FLU end,
                            lists:reverse(lists:sort(FLU_list))),
    Index = length(Front),
    NumNodes = length(FLU_list),
    SleepChunk = if NumNodes == 0 -> 0;
                    true          -> (MaxSleep - MinSleep) div NumNodes
                 end,
    MinSleep + (SleepChunk * Index).

get_raw_flapping_i(#projection_v1{flap=F}) ->
    F.

get_flap_count(P) ->
    case get_raw_flapping_i(P) of undefined -> {0, 0};
                                  F ->         F#flap_i.flap_count
    end.

get_all_flap_counts(P) ->
    case get_raw_flapping_i(P) of undefined -> [];
                                  F ->         F#flap_i.all_flap_counts
    end.

get_all_hosed(P) when is_record(P, projection_v1)->
    case get_raw_flapping_i(P) of undefined -> [];
                                  F ->         F#flap_i.all_hosed
    end.

merge_flap_counts(FlapCounts) ->
    merge_flap_counts(FlapCounts, orddict:new()).

merge_flap_counts([], D) ->
    orddict:to_list(D);
merge_flap_counts([FlapCount|Rest], D1) ->
    %% We know that FlapCount is list({Actor, {{_epk,FlapStartTime},NumFlaps}}).
    D2 = orddict:from_list(FlapCount),
    D2 = orddict:from_list(FlapCount),
    %% If the FlapStartTimes are identical, then pick the bigger flap count.
    %% If the FlapStartTimes differ, then pick the larger start time tuple.
    D3 = orddict:merge(fun(_Key, {{_,T1}, NF1}= V1, {{_,T2}, NF2}=V2)
                             when T1 == T2 ->
                               if NF1 > NF2 ->
                                       V1;
                                  true ->
                                       V2
                               end;
                          (_Key, {{_,T1},_NF1}= V1, {{_,T2},_NF2}=V2) ->
                               if T1 > T2 ->
                                       V1;
                                  true ->
                                       V2
                               end;
                          (_Key, V1, V2) ->
                               exit({bad_merge_2tuples,mod,?MODULE,line,?LINE,
                                     _Key, V1, V2})
                       end, D1, D2),
    merge_flap_counts(Rest, D3).

proxy_pid(Name, #ch_mgr{proxies_dict=ProxiesDict}) ->
    orddict:fetch(Name, ProxiesDict).

gimme_random_uniform(N, S) ->
    RunEnv1 = S#ch_mgr.runenv,
    Seed1 = proplists:get_value(seed, RunEnv1),
    {X, Seed2} = random:uniform_s(N, Seed1),
    RunEnv2 = [{seed, Seed2}|lists:keydelete(seed, 1, RunEnv1)],
    {X, S#ch_mgr{runenv=RunEnv2}}.

inner_projection_exists(#projection_v1{inner=undefined}) ->
    false;
inner_projection_exists(#projection_v1{inner=_}) ->
    true.

inner_projection_or_self(P) ->
    case inner_projection_exists(P) of
        false ->
            P;
        true ->
            P#projection_v1.inner
    end.

make_chmgr_regname(A) when is_atom(A) ->
    list_to_atom(atom_to_list(A) ++ "_chmgr");
make_chmgr_regname(B) when is_binary(B) ->
    list_to_atom(binary_to_list(B) ++ "_chmgr").

gobble_calls(StaticCall) ->
    receive
        {'$gen_call',From,{trigger_react_to_env}} ->
            gen_server:reply(From, todo_overload),
            gobble_calls(StaticCall)
    after 1 ->                                  % after 0 angers pulse.
            ok
    end.

%%%%%%%%%%%%%%%%%%%%%%%%%%%%%%%%%%%%%%%%%%%%%%%%%%%%%%%%

perhaps_start_repair(#ch_mgr{name=MyName,
                             consistency_mode=CMode,
                             repair_worker=undefined,
                             proj=P_current}=S) ->
    case inner_projection_or_self(P_current) of
        #projection_v1{creation_time=Start,
                       upi=[_|_]=UPI,
                       repairing=[_|_]} ->
            RepairId = {MyName, os:timestamp()},
            RepairOpts = [{repair_mode,repair}, verbose, {repair_id,RepairId}],
            %% RepairOpts = [{repair_mode, check}, verbose],
            RepairFun = fun() -> do_repair(S, RepairOpts, CMode) end,
            LastUPI = lists:last(UPI),
            IgnoreStabilityTime_p = proplists:get_value(ignore_stability_time,
                                                        S#ch_mgr.opts, false),
            case timer:now_diff(os:timestamp(), Start) div 1000000 of
                N when MyName == LastUPI andalso
                       (IgnoreStabilityTime_p orelse
                        N >= ?REPAIR_START_STABILITY_TIME) ->
                    {WorkerPid, _Ref} = spawn_monitor(RepairFun),
                    S#ch_mgr{repair_worker=WorkerPid,
                             repair_start=os:timestamp(),
                             repair_final_status=undefined};
                _ ->
                    S
            end;
        _ ->
            S
    end;
perhaps_start_repair(S) ->
    S.

do_repair(#ch_mgr{name=MyName,
                  proj=#projection_v1{witnesses=Witness_list,
                                      upi=UPI0,
                                      repairing=[_|_]=Repairing,
                                      members_dict=MembersDict}}=S,
          Opts, RepairMode) ->
    ETS = ets:new(repair_stats, [private, set]),
    ETS_T_Keys = [t_in_files, t_in_chunks, t_in_bytes,
                  t_out_files, t_out_chunks, t_out_bytes,
                  t_bad_chunks, t_elapsed_seconds],
    [ets:insert(ETS, {K, 0}) || K <- ETS_T_Keys],

    {ok, MyProj} = ?FLU_PC:read_latest_projection(proxy_pid(MyName, S),
                                                  private),
    MyEpochID = machi_projection:get_epoch_id(MyProj),
    RepairEpochIDs = [case ?FLU_PC:read_latest_projection(proxy_pid(Rep, S),
                                                          private) of
                          {ok, Proj} ->
                              machi_projection:get_epoch_id(Proj);
                          _ ->
                              unknown
                      end || Rep <- Repairing],
    case lists:usort(RepairEpochIDs) of
        [MyEpochID] ->
            T1 = os:timestamp(),
            RepairId = proplists:get_value(repair_id, Opts, id1),
            error_logger:info_msg(
              "Repair start: tail ~p of ~p -> ~p, ~p ID ~w\n",
              [MyName, UPI0, Repairing, RepairMode, RepairId]),

            UPI = UPI0 -- Witness_list,
            Res = machi_chain_repair:repair(RepairMode, MyName, Repairing, UPI,
                                            MembersDict, ETS, Opts),
            T2 = os:timestamp(),
            Elapsed = (timer:now_diff(T2, T1) div 1000) / 1000,
            ets:insert(ETS, {t_elapsed_seconds, Elapsed}),
            Summary = case Res of ok -> "success";
                          _  -> "FAILURE"
                      end,
            Stats = [{K, ets:lookup_element(ETS, K, 2)} || K <- ETS_T_Keys],
            error_logger:info_msg(
              "Repair ~s: tail ~p of ~p finished ~p repair ID ~w: "
              "~p\nStats ~p\n",
              [Summary, MyName, UPI0, RepairMode, RepairId,
               Res, Stats]),
            ets:delete(ETS),
            exit({repair_final_status, Res});
        _ ->
            exit(not_all_in_same_epoch)
    end.

sanitize_repair_state(#ch_mgr{repair_final_status=Res,
                              proj=#projection_v1{upi=[_|_]}}=S)
  when Res /= undefined ->
    S#ch_mgr{repair_worker=undefined, repair_start=undefined,
             repair_final_status=undefined};
sanitize_repair_state(S) ->
    S.

%%%%%%%%%%%%%%%%%%%%%%%%%%%%%%%%%%%%%%%%%%%%%%%%%%%%%%%%

perhaps_call_t(S, Partitions, FLU, DoIt) ->
    try
        perhaps_call(S, Partitions, FLU, DoIt)
    catch
        exit:timeout ->
            remember_partition_hack(FLU),
            {error, partition};
        exit:{timeout,_} ->
            remember_partition_hack(FLU),
            {error, partition}
    end.

perhaps_call(#ch_mgr{name=MyName}=S, Partitions, FLU, DoIt) ->
    ProxyPid = proxy_pid(FLU, S),
    RemoteFLU_p = FLU /= MyName,
    erase(bad_sock),
    case RemoteFLU_p andalso lists:member({MyName, FLU}, Partitions) of
        false ->
            Res = DoIt(ProxyPid),
            if Res == {error, partition} ->
                    remember_partition_hack(FLU);
               true ->
                    ok
            end,
            case RemoteFLU_p andalso lists:member({FLU, MyName}, Partitions) of
                false ->
                    Res;
                _ ->
                    (catch put(react, [{timeout2,me,MyName,to,FLU,RemoteFLU_p,Partitions}|get(react)])),
                    exit(timeout)
            end;
        _ ->
            (catch put(react, [{timeout1,me,MyName,to,FLU,RemoteFLU_p,Partitions}|get(react)])),
            exit(timeout)
    end.

init_remember_partition_hack() ->
    put(remember_partition_hack, []).

remember_partition_hack(FLU) ->
    put(remember_partition_hack, [FLU|get(remember_partition_hack)]).

%%%%%%%%%%%%%%%%%%%%%%%%%%%%%%%%%%%%%%%%%%%%%%%%%%%%%%%%

%% @doc A simple technique for checking chain state transition safety.
%%
%% Math tells us that any change state `UPI1' plus `Repair1' to state
%% `UPI2' is OK as long as `UPI2' is a concatenation of some
%% order-preserving combination from `UPI1' with some order-preserving
%% combination from `Repair1'.
%%
%% ```
%%   Good_UPI2s = [ X ++ Y || X <- machi_util:ordered_combinations(UPI1),
%%                            Y <- machi_util:ordered_combinations(Repair1)]'''
%%
%% Rather than creating that list and then checking if `UPI2' is in
%% it, we try a `diff'-like technique to check for basic state
%% transition safety.  See docs for {@link mk/3} for more detail.
%%
%% ```
%% 2> machi_chain_manager1:mk([a,b], [], [a]).
%% {[keep,del],[]}        %% good transition
%% 3> machi_chain_manager1:mk([a,b], [], [b,a]).
%% {[del,keep],[]}        %% bad transition: too few 'keep' for UPI2's length 2
%% 4> machi_chain_manager1:mk([a,b], [c,d,e], [a,d]).
%% {[keep,del],[2]}       %% good transition
%% 5> machi_chain_manager1:mk([a,b], [c,d,e], [a,bogus]).
%% {[keep,del],[error]}   %% bad transition: 'bogus' not in Repair1'''

simple_chain_state_transition_is_sane(UPI1, Repair1, UPI2) ->
    ?RETURN2(simple_chain_state_transition_is_sane(undefined, UPI1, Repair1,
                                                   undefined, UPI2)).

%% @doc Simple check if a projection transition is sane &amp; safe: we assume
%% that the caller has checked basic projection data structure contents.
%%
%% NOTE: The return value convention is `true' for sane/safe and
%% `term() /= true' for any unsafe/insane value.

simple_chain_state_transition_is_sane(_Author1, UPI1, Repair1, Author2, UPI2) ->
    {KeepsDels, Orders} = mk(UPI1, Repair1, UPI2),
    NumKeeps = length([x || keep <- KeepsDels]),
    NumOrders = length(Orders),
    NoErrorInOrders = (false == lists:member(error, Orders)),
    OrdersOK = (Orders == lists:sort(Orders)),
    UPI2LengthOK = (length(UPI2) == NumKeeps + NumOrders),
    Answer1 = NoErrorInOrders andalso OrdersOK andalso UPI2LengthOK,
    catch ?REACT({simple, ?LINE,
                  [{sane, answer1,Answer1,
                    author1,_Author1, upi1,UPI1, repair1,Repair1,
                    author2,Author2, upi2,UPI2,
                    keepsdels,KeepsDels, orders,Orders, numKeeps,NumKeeps,
                    numOrders,NumOrders, answer1,Answer1}]}),
    if not Answer1 ->
            ?RETURN2(Answer1);
       true ->
            if Orders == [] ->
                    %% No repairing have joined UPI2. Keep original answer.
                    ?RETURN2(Answer1);
               Author2 == undefined ->
                    %% At least one Repairing1 element is now in UPI2.
                    %% We need Author2 to make better decision.  Go
                    %% with what we know, silly caller for not giving
                    %% us what we need.
                    ?RETURN2(Answer1);
               Author2 /= undefined ->
                    %% At least one Repairing1 element is now in UPI2.
                    %% We permit only the tail to author such a UPI2.
                    case catch(lists:last(UPI1)) of
                        UPI1_tail when UPI1_tail == Author2 ->
                            ?RETURN2(true);
                        UPI1_tail ->
                            ?RETURN2({expected_author2,UPI1_tail})
                    end
            end
    end.

%% @doc Check if a projection transition is sane &amp; safe: we assume
%% that the caller has checked basic projection data structure contents.
%%
%% NOTE: The return value convention is `true' for sane/safe and `term() /=
%% true' for any unsafe/insane value.  This function (and its callee
%% functions) are the only functions (throughout all of the chain state
%% transition sanity checking functions) that is allowed to return `false'.

chain_state_transition_is_sane(Author1, UPI1, Repair1, Author2, UPI2) ->
    ToSelfOnly_p = if UPI2 == [Author2] -> true;
                      true              -> false
                   end,
    Disjoint_UPIs = ordsets:is_disjoint(ordsets:from_list(UPI1),
                                        ordsets:from_list(UPI2)),
    %% This if statement contains the only exceptions that we make to
    %% the judgement of simple_chain_state_transition_is_sane().
    if ToSelfOnly_p ->
            %% The transition is to UPI2=[Author2].
            %% For AP mode, this transition is always safe (though not
            %% always optimal for highest availability).
            ?RETURN2(true);
       Disjoint_UPIs ->
            %% The transition from UPI1 -> UPI2 where the two are
            %% disjoint/no FLUs in common.
            %% For AP mode, this transition is always safe (though not
            %% always optimal for highest availability).
            ?RETURN2(true);
       true ->
            ?RETURN2(
               simple_chain_state_transition_is_sane(Author1, UPI1, Repair1,
                                                     Author2, UPI2))
    end.

%% @doc Create a 2-tuple that describes how `UPI1' + `Repair1' are
%%      transformed into `UPI2' in a chain state change.
%%
%% The 1st part of the 2-tuple is a list of `keep' and `del' instructions,
%% relative to the items in UPI1 and whether they are present (`keep') or
%% absent (`del') in `UPI2'.
%%
%% The 2nd part of the 2-tuple is `list(non_neg_integer()|error)' that
%% describes the relative order of items in `Repair1' that appear in
%% `UPI2'.  The `error' atom is used to denote items not present in
%% `Repair1'.

mk(UPI1, Repair1, UPI2) ->
    mk(UPI1, Repair1, UPI2, []).

mk([X|UPI1], Repair1, [X|UPI2], Acc) ->
    mk(UPI1, Repair1, UPI2, [keep|Acc]);
mk([X|UPI1], Repair1, UPI2, Acc) ->
    mk(UPI1, Repair1, UPI2 -- [X], [del|Acc]);
mk([], [], [], Acc) ->
    {lists:reverse(Acc), []};
mk([], Repair1, UPI2, Acc) ->
    {lists:reverse(Acc), machi_util:mk_order(UPI2, Repair1)}.

scan_dir(Dir, FileFilterFun, FoldEachFun, FoldEachAcc) ->
    Files = filelib:wildcard(Dir ++ "/*"),
    Xs = [binary_to_term(element(2, file:read_file(File))) || File <- Files],
    Xs2 = FileFilterFun(Xs),
    lists:foldl(FoldEachFun, FoldEachAcc, Xs2).

get_ps(#projection_v1{epoch_number=Epoch, dbg=Dbg}, Acc) ->
    [{Epoch, proplists:get_value(ps, Dbg, [])}|Acc].

strip_dbg2(P) ->
    P#projection_v1{dbg2=[stripped]}.

has_not_sane(#projection_v1{epoch_number=Epoch, dbg2=Dbg2}, Acc) ->
    Reacts = proplists:get_value(react, Dbg2, []),
    case [X || {_State,_Line, [not_sane|_]}=X <- Reacts] of
        [] ->
            Acc;
        Xs->
            [{Epoch, Xs}|Acc]
    end.

all_hosed_history(#projection_v1{epoch_number=_Epoch, flap=Flap},
                  {OldAllHosed,Acc}) ->
    AllHosed = if Flap == undefined ->
                       [];
                  true ->
                       Flap#flap_i.all_hosed
               end,
    if AllHosed == OldAllHosed ->
            {OldAllHosed, Acc};
       true ->
            {AllHosed, [AllHosed|Acc]}
    end.

<<<<<<< HEAD
clear_flapping_state(S) ->
    S#ch_mgr{flaps=0,
             flap_start=?NOT_FLAPPING_START,
             not_sanes=orddict:new()}.

full_majority_size(N) when is_integer(N) ->
    (N div 2) + 1;
full_majority_size(L) when is_list(L) ->
    full_majority_size(length(L)).

make_zerf(#projection_v1{epoch_number=OldEpochNum,
                         all_members=AllMembers,
                         members_dict=MembersDict,
                         witnesses=OldWitness_list,
                         upi=OldUPI_list,
                         repairing=OldRepairing_list
                        } = _LastProj,
          #ch_mgr{name=MyName,
                  proj=CurrentProj,
                  consistency_mode=cp_mode,
                  runenv=RunEnv1} = S) ->
    {Up, _Partitions, _RunEnv2} = calc_up_nodes(MyName,
                                                AllMembers, RunEnv1),
    MajoritySize = full_majority_size(AllMembers),
    case length(Up) >= MajoritySize of
        false ->
            throw({zerf, {not_enough_up, Up, AllMembers}});
        true ->
            make_zerf2(OldEpochNum, Up, MajoritySize, MyName,
                       AllMembers, OldWitness_list, MembersDict, S)
    end.

make_zerf2(OldEpochNum, Up, MajoritySize, MyName, AllMembers, OldWitness_list, MembersDict, S) ->
    try
        Epochs = lists:reverse(
                   lists:usort(
                     lists:flatten(
                       [begin
                            Proxy = proxy_pid(FLU, S),
                            {ok, Es} = ?FLU_PC:list_all_projections(
                                          Proxy, private, ?TO*5),
                            [E || E <- Es]
                        end || FLU <- Up]))),
        Relation = [],
        zerf_find_last_common(Epochs, Relation, MajoritySize, Up, S)
    catch
        throw:{zerf,no_common} ->
            %% Epoch 0 special case: make the "all" projection.
            %% calc_projection2() will then filter out any FLUs that
            %% aren't currently up to create the first chain.  If not
            %% enough are up now, then it will fail to create a first
            %% chain.
            %%
            %% If epoch 0 isn't the only epoch that we've looked at,
            %% but we still couldn't find a common projection, then
            %% we still need to default to the "all" projection and let
            %% subsequent chain calculations do their calculations....
            P = make_all_projection(MyName, AllMembers, OldWitness_list,
                                    MembersDict),
            machi_projection:update_checksum(
              P#projection_v1{epoch_number=OldEpochNum});
        _X:_Y ->
            throw({zerf, {damn_exception, Up, _X, _Y, erlang:get_stacktrace()}})
    end.

zerf_find_last_common([], _Relation, _MajoritySize, _Up, _S) ->
    throw({zerf, no_common});
zerf_find_last_common(UnsearchedEpochs, Relation, MajoritySize, Up, S) ->
    {NowEpochs, NextEpochs} = my_lists_split(5, UnsearchedEpochs),
%%io:format(user, "zerf_find_last_common now_es ~p\n", [NowEpochs]),
    Rel2 = lists:foldl(
             fun({E, FLU}, Rel) ->
                     Proxy = proxy_pid(FLU, S),
                     case ?FLU_PC:read_projection(Proxy, private, E, ?TO) of
                         {ok, Proj} ->
%%io:format(user, "fold ~p ~p ok\n", [E, FLU]),
                             %% Sort order: we want inner = bigger.
                             OorI = case inner_projection_exists(Proj) of
                                        true  -> z_inner;
                                        false -> a_outer
                                    end,
                             K = {E, OorI, Proj#projection_v1{dbg2=[]}},
                             Rel2 = case lists:keyfind(K, 1, Rel) of
                                        false ->
                                            [{K, [FLU]}|Rel];
                                        {K, OldV} ->
                                            NewV = lists:usort([FLU|OldV]),
                                            NewT = {K, NewV},
                                            lists:keyreplace(K, 1, Rel,
                                                             NewT)
                                    end,
                             Rel2;
                         {error, not_written} ->
%%io:format(user, "fold ~p ~p not_written\n", [E, FLU]),
                             Rel
                     end
             end, Relation, [{E, FLU} || E <- NowEpochs, FLU <- Up]),
    SortedRel = lists:reverse(lists:sort(Rel2)),
%%io:format(user, "zerf_find_last_common rel ~p\n", [SortedRel]),
    case [T || T={{E, OorI, Proj}, WrittenFLUs} <- SortedRel,
               lists:sort(Proj#projection_v1.upi) == lists:sort(WrittenFLUs)
               andalso
               length(Proj#projection_v1.upi) >= MajoritySize] of
        [] ->
            zerf_find_last_common(NextEpochs, Rel2, MajoritySize, Up, S);
        [{{E, OorI, Proj}, _WrittenFLUs}|_] ->
            Proj
    end.

my_lists_split(N, L) ->
    try
        lists:split(N, L)
    catch
        error:badarg ->
            {L, []}
=======
perhaps_verbose_c110(P_latest2, S) ->
    case proplists:get_value(private_write_verbose, S#ch_mgr.opts) of
        true ->
            {_,_,C} = os:timestamp(),
            MSec = trunc(C / 1000),
            {HH,MM,SS} = time(),
            P_latest2x = P_latest2#projection_v1{dbg2=[]}, % limit verbose len.
            case inner_projection_exists(P_latest2) of
                false ->
                    Last2 = get(last_verbose),
                    Summ2 = machi_projection:make_summary(P_latest2x),
                    case proplists:get_value(private_write_verbose,
                                             S#ch_mgr.opts) of
                        true when Summ2 /= Last2 ->
                            put(last_verbose, Summ2),
                            ?V("\n~2..0w:~2..0w:~2..0w.~3..0w ~p uses plain: ~w\n",
                              [HH,MM,SS,MSec, S#ch_mgr.name, Summ2]);
                        _ ->
                            ok
                    end;
                true ->
                    Last2 = get(last_verbose),
                    P_inner = inner_projection_or_self(P_latest2),
                    P_innerx = P_inner#projection_v1{dbg2=[]}, % limit verbose len.
                    Summ2 = machi_projection:make_summary(P_innerx),
                    case proplists:get_value(private_write_verbose,
                                             S#ch_mgr.opts) of
                        true when Summ2 /= Last2 ->
                            put(last_verbose, Summ2),
                            ?V("\n~2..0w:~2..0w:~2..0w.~3..0w ~p uses inner: ~w\n",
                              [HH,MM,SS,MSec, S#ch_mgr.name, Summ2]);
                        _ ->
                            ok
                    end
            end;
        _ ->
            ok
>>>>>>> dcbc3b45
    end.<|MERGE_RESOLUTION|>--- conflicted
+++ resolved
@@ -1425,13 +1425,7 @@
     ?REACT({a50, ?LINE, [{current_epoch, P_current#projection_v1.epoch_number},
                          {latest_epoch, P_latest#projection_v1.epoch_number},
                          {final_props, FinalProps}]}),
-<<<<<<< HEAD
-%% io:format(user, "A50: ~p: ~W\n", [S#ch_mgr.name, get(react), 60]),
-%%if S#ch_mgr.name == a -> io:format(user, "A50: ~p: ~P\n", [S#ch_mgr.name, get(react), 60]); true -> ok end,
-    {{no_change, FinalProps, P_latest#projection_v1.epoch_number}, S}.
-=======
     {{no_change, FinalProps, P_current#projection_v1.epoch_number}, S}.
->>>>>>> dcbc3b45
 
 react_to_env_B10(Retries, P_newprop, P_latest, LatestUnanimousP,
                  Rank_newprop, Rank_latest,
@@ -1698,7 +1692,6 @@
     %% This is the local projection store.  Use a larger timeout, so
     %% that things locally are pretty horrible if we're killed by a
     %% timeout exception.
-    %% ok = ?FLU_PC:write_projection(MyNamePid, private, P_latest2, ?TO*30),
     Goo = P_latest2#projection_v1.epoch_number,
     %% ?V("HEE110 ~w ~w ~w\n", [S#ch_mgr.name, self(), lists:reverse(get(react))]),
 
@@ -1706,15 +1699,38 @@
         {ok, Goo} ->
             ?REACT({c120, [{write, ok}]}),
             perhaps_verbose_c110(P_latest2, S),
-            %% We very intentionally do *not* pass P_latest2 forward: we must avoid
-            %% bloating the dbg2 list!
+            %% We very intentionally do *not* pass P_latest2 forward:
+            %% we must avoid bloating the dbg2 list!
             react_to_env_C120(P_latest, [], S);
         {{error, bad_arg}, _Goo} ->
             ?REACT({c120, [{write, bad_arg}]}),
-            %% seems to work: react_to_env_A50(P_latest, [], S); % stop for now...
-
-            %% React to new public write by restarting the iteration.
-            %% Hrmmm, going back to A20 triggers {error,written} problem??
+
+            %% This bad_arg error is the result of an implicit pre-condition
+            %% failure that is now built-in to the projection store: when
+            %% writing a private projection, return {error, bad_arg} if there
+            %% the store contains a *public* projection with a higher epoch
+            %% number.
+            %%
+            %% In the context of AP mode, this is harmless: we avoid a bit of
+            %% extra work by adopting P_latest now.
+            %%
+            %% In the context of CP mode, this pre-condition failure is very
+            %% important: it signals to us that the world is changing (or
+            %% trying to change), and it is vital that we avoid doing
+            %% something based on stale info.
+            %%
+            %% Worst case: our humming consensus round was executing very
+            %% quickly until the point immediately before writing our private
+            %% projection above: immediately before the private proj write,
+            %% we go to sleep for 10 days.  When we wake up after such a long
+            %% sleep, we would definitely notice the last projections made by
+            %% everyone, but we would miss the intermediate *history* of
+            %% chain changes over those 10 days.  In CP mode it's vital that
+            %% we don't miss any of that history while we're running (i.e.,
+            %% here in this func) or when we're restarting after a
+            %% shutdown/crash.
+            %%
+            %% React to newer public write by restarting the iteration.
             react_to_env_A20(0, S);
         Else ->
             Summ = machi_projection:make_summary(P_latest),
@@ -1723,49 +1739,7 @@
             error_logger:error_msg("C110 error by ~w: ~w, ~w, ~w\n",
                                    [MyName, Else, Summ, get(react)]),
             exit({c110_failure, MyName, Else, Summ})
-<<<<<<< HEAD
-    end,
-    case proplists:get_value(private_write_verbose, S#ch_mgr.opts) of
-        true ->
-            {_,_,C} = os:timestamp(),
-            MSec = trunc(C / 1000),
-            {HH,MM,SS} = time(),
-            P_latest2x = P_latest2#projection_v1{dbg2=[]}, % limit verbose len.
-            case inner_projection_exists(P_latest2) of
-                false ->
-                    Last2 = get(last_verbose),
-                    Summ2 = machi_projection:make_summary(P_latest2x),
-                    case proplists:get_value(private_write_verbose,
-                                             S#ch_mgr.opts) of
-                        true when Summ2 /= Last2 ->
-                            put(last_verbose, Summ2),
-                            ?V("\n~2..0w:~2..0w:~2..0w.~3..0w ~p uses plain: ~w\n",
-                              [HH,MM,SS,MSec, S#ch_mgr.name, Summ2]);
-                        _ ->
-                            ok
-                    end;
-                true ->
-                    Last2 = get(last_verbose),
-                    P_inner = inner_projection_or_self(P_latest2),
-                    P_innerx = P_inner#projection_v1{dbg2=[]}, % limit verbose len.
-                    Summ2 = machi_projection:make_summary(P_innerx),
-                    case proplists:get_value(private_write_verbose,
-                                             S#ch_mgr.opts) of
-                        true when Summ2 /= Last2 ->
-                            put(last_verbose, Summ2),
-                            ?V("\n~2..0w:~2..0w:~2..0w.~3..0w ~p uses inner: (outer epoch ~w) ~w: ~w\n",
-                              [HH,MM,SS,MSec, S#ch_mgr.name, P_latest2#projection_v1.epoch_number, Summ2, get(react)]);
-                        _ ->
-                            ok
-                    end
-            end;
-        _ ->
-            ok
-    end,
-    react_to_env_C120(P_latest, [], S).
-=======
-    end.
->>>>>>> dcbc3b45
+    end.
 
 react_to_env_C120(P_latest, FinalProps, #ch_mgr{proj_history=H,
                                                 sane_transitions=Xtns}=S) ->
@@ -2580,7 +2554,6 @@
             {AllHosed, [AllHosed|Acc]}
     end.
 
-<<<<<<< HEAD
 clear_flapping_state(S) ->
     S#ch_mgr{flaps=0,
              flap_start=?NOT_FLAPPING_START,
@@ -2696,7 +2669,8 @@
     catch
         error:badarg ->
             {L, []}
-=======
+    end.
+
 perhaps_verbose_c110(P_latest2, S) ->
     case proplists:get_value(private_write_verbose, S#ch_mgr.opts) of
         true ->
@@ -2734,5 +2708,4 @@
             end;
         _ ->
             ok
->>>>>>> dcbc3b45
     end.