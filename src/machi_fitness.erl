--- conflicted
+++ resolved
@@ -185,11 +185,7 @@
 handle_info(dump, #state{my_flu_name=MyFluName,active_unfit=ActiveUnfit,
                          pending_map=Map}=S) ->
     %% io:format(user, "DUMP: ~w/~w: ~p ~W\n", [MyFluName, self(), ActiveUnfit, map_value(Map), 13]),
-<<<<<<< HEAD
-    %io:format(user, "DUMP ~w: ~w, ", [MyFluName, ActiveUnfit]),
-=======
     %% io:format(user, "DUMP ~w: ~w, ", [MyFluName, ActiveUnfit]),
->>>>>>> 796937fe
     {noreply, S};
 handle_info(_Info, S) ->
     {noreply, S}.
