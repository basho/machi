--- conflicted
+++ resolved
@@ -101,11 +101,7 @@
                                   #ns_info{}=NSInfo)
   when is_atom(FluName) ->
     N = make_filename_mgr_name(FluName),
-<<<<<<< HEAD
-    gen_server:call(N, {find_filename, FluName, EpochId, CoC_NL, Prefix}, ?TIMEOUT);
-=======
     gen_server:call(N, {find_filename, FluName, EpochId, NSInfo, Prefix}, ?TIMEOUT);
->>>>>>> 67dad7fb
 find_or_make_filename_from_prefix(_FluName, _EpochId, Other, Other2) ->
     lager:error("~p is not a valid prefix/locator ~p", [Other, Other2]),
     error(badarg).
@@ -147,16 +143,6 @@
 %% the FLU has already validated that the caller's epoch id and the FLU's epoch id
 %% are the same. So we *assume* that remains the case here - that is to say, we
 %% are not wedged.
-<<<<<<< HEAD
-handle_call({find_filename, FluName, EpochId, CoC_NL, Prefix}, _From, S = #state{ datadir = DataDir,
-                                                                 epoch = EpochId, 
-                                                                 tid = Tid }) ->
-    %% Our state and the caller's epoch ids are the same. Business as usual.
-    File = handle_find_file(FluName, Tid, CoC_NL, Prefix, DataDir),
-    {reply, {file, File}, S};
-
-handle_call({find_filename, _FluName, EpochId, CoC_NL, Prefix}, _From, S = #state{ datadir = DataDir, tid = Tid }) ->
-=======
 handle_call({find_filename, FluName, EpochId, NSInfo, Prefix}, _From,
             S = #state{ datadir = DataDir, epoch = EpochId, tid = Tid }) ->
     %% Our state and the caller's epoch ids are the same. Business as usual.
@@ -164,7 +150,6 @@
     {reply, {file, File}, S};
 
 handle_call({find_filename, _FluName, EpochId, NSInfo, Prefix}, _From, S = #state{ datadir = DataDir, tid = Tid }) ->
->>>>>>> 67dad7fb
     %% If the epoch id in our state and the caller's epoch id were the same, it would've
     %% matched the above clause. Since we're here, we know that they are different.
     %% If epoch ids between our state and the caller's are different, we must increment the
@@ -213,21 +198,12 @@
 make_filename_mgr_name(FluName) when is_atom(FluName) ->
     list_to_atom(atom_to_list(FluName) ++ "_filename_mgr").
 
-<<<<<<< HEAD
-handle_find_file(_FluName, Tid, {coc,CoC_Namespace,CoC_Locator}, Prefix, DataDir) ->
-    case ets:lookup(Tid, {CoC_Namespace, CoC_Locator, Prefix}) of
-         [] ->
-            N = machi_util:read_max_filenum(DataDir, CoC_Namespace, CoC_Locator, Prefix),
-            F = generate_filename(DataDir, CoC_Namespace, CoC_Locator, Prefix, N),
-            true = ets:insert(Tid, {{CoC_Namespace, CoC_Locator, Prefix}, F}),
-=======
 handle_find_file(_FluName, Tid, #ns_info{name=NS, locator=NSLocator}, Prefix, DataDir) ->
     case ets:lookup(Tid, {NS, NSLocator, Prefix}) of
          [] ->
             N = machi_util:read_max_filenum(DataDir, NS, NSLocator, Prefix),
             F = generate_filename(DataDir, NS, NSLocator, Prefix, N),
             true = ets:insert(Tid, {{NS, NSLocator, Prefix}, F}),
->>>>>>> 67dad7fb
             F;
         [{_Key, File}] ->
             File
@@ -241,19 +217,11 @@
               N),
     binary_to_list(F).
 
-<<<<<<< HEAD
-increment_and_cache_filename(Tid, DataDir, {coc,CoC_Namespace,CoC_Locator}, Prefix) ->
-    ok = machi_util:increment_max_filenum(DataDir, CoC_Namespace, CoC_Locator, Prefix),
-    N = machi_util:read_max_filenum(DataDir, CoC_Namespace, CoC_Locator, Prefix),
-    F = generate_filename(DataDir, CoC_Namespace, CoC_Locator, Prefix, N),
-    true = ets:insert(Tid, {{CoC_Namespace, CoC_Locator, Prefix}, F}),
-=======
 increment_and_cache_filename(Tid, DataDir, #ns_info{name=NS,locator=NSLocator}, Prefix) ->
     ok = machi_util:increment_max_filenum(DataDir, NS, NSLocator, Prefix),
     N = machi_util:read_max_filenum(DataDir, NS, NSLocator, Prefix),
     F = generate_filename(DataDir, NS, NSLocator, Prefix, N),
     true = ets:insert(Tid, {{NS, NSLocator, Prefix}, F}),
->>>>>>> 67dad7fb
     F.
 
 
